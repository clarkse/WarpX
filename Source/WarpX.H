#ifndef WARPX_H_
#define WARPX_H_

#include <iostream>
#include <memory>
#include <array>

#ifdef _OPENMP
#include <omp.h>
#endif

#include <AMReX_AmrCore.H>
#include <AMReX_BLProfiler.H>
#include <AMReX_Print.H>
#include <AMReX_RealVect.H>

#include <ParticleContainer.H>
#include <WarpXPML.H>

class NoOpPhysBC
    : public amrex::PhysBCFunctBase
{
public:
    NoOpPhysBC () {}
    virtual ~NoOpPhysBC () {}
    virtual void FillBoundary (amrex::MultiFab& mf, int, int, amrex::Real time) override { }
    using amrex::PhysBCFunctBase::FillBoundary;
};

enum struct DtType : int
{
    Full = 0,
    FirstHalf,
    SecondHalf
};

class WarpX
    : public amrex::AmrCore
{
public:

    friend class PML;

    static WarpX& GetInstance ();
    static void ResetInstance ();

    WarpX ();
    ~WarpX ();

    int Verbose () const { return verbose; }

    void InitData ();

    void Evolve (int numsteps = -1);

    MultiParticleContainer& GetPartContainer () { return *mypc; }

    static void shiftMF(amrex::MultiFab& mf, const amrex::Geometry& geom, int num_shift, int dir);

    static void GotoNextLine (std::istream& is);

    // External fields
    static amrex::Vector<amrex::Real> B_external;

    // Algorithms
    static long current_deposition_algo;
    static long charge_deposition_algo;
    static long field_gathering_algo;
    static long particle_pusher_algo;

    // Interpolation order
    static long nox;
    static long noy;
    static long noz;

    static bool use_laser;
    static bool use_filter;
    static bool serialize_ics;

    const amrex::MultiFab& getcurrent (int lev, int direction) {return *current_fp[lev][direction];}
    const amrex::MultiFab& getEfield (int lev, int direction) {return *Efield_fp[lev][direction];}
    const amrex::MultiFab& getBfield (int lev, int direction) {return *Bfield_fp[lev][direction];}

    static amrex::MultiFab* getCosts (int lev) {
        if (m_instance) {
            return m_instance->costs[lev].get();
        } else {
            return nullptr;
        }
    }

    void ComputeDt ();
    void MoveWindow (bool move_j);

    void EvolveE (         amrex::Real dt, DtType typ);
    void EvolveE (int lev, amrex::Real dt, DtType typ);
    void EvolveB (         amrex::Real dt, DtType typ);
    void EvolveB (int lev, amrex::Real dt, DtType typ);
    void EvolveF (         amrex::Real dt, DtType typ);
    void EvolveF (int lev, amrex::Real dt, DtType typ);

    void PushParticlesandDepose (int lev, amrex::Real cur_time);
    void PushParticlesandDepose (         amrex::Real cur_time);

    // This function does aux(lev) = fp(lev) + I(aux(lev-1)-cp(lev)).
    // Caller must make sure fp and cp have ghost cells filled.
    void UpdateAuxilaryData ();

    // Fill boundary cells including coarse/fine boundaries
    void FillBoundaryB ();
    void FillBoundaryE ();
    void FillBoundaryE (int lev);
    void FillBoundaryB (int lev);

    void SyncCurrent ();
    void SyncRho ();

    int getistep (int lev) const {return istep[lev];}
    void setistep (int lev, int ii) {istep[lev] = ii;}
    amrex::Real gett_new (int lev) const {return t_new[lev];}
    void sett_new (int lev, amrex::Real time) {t_new[lev] = time;}
    amrex::Real getdt (int lev) const {return dt[lev];}

    int maxStep () const {return max_step;}
    amrex::Real stopTime () const {return stop_time;}

    int checkInt () const {return check_int;}
    int plotInt () const {return plot_int;}

    void WriteCheckPointFile () const;
    void WritePlotFile () const;

    void WritePlotFileES(const amrex::Vector<std::unique_ptr<amrex::MultiFab> >& rho,
                         const amrex::Vector<std::unique_ptr<amrex::MultiFab> >& phi,
                         const amrex::Vector<std::array<std::unique_ptr<amrex::MultiFab>, 3> >& E);

    static std::array<amrex::Real,3> CellSize (int lev);
    static std::array<amrex::Real,3> LowerCorner (const amrex::Box& bx, int lev);
    static std::array<amrex::Real,3> UpperCorner (const amrex::Box& bx, int lev);

    static amrex::IntVect Bx_nodal_flag;
    static amrex::IntVect By_nodal_flag;
    static amrex::IntVect Bz_nodal_flag;

    static amrex::IntVect Ex_nodal_flag;
    static amrex::IntVect Ey_nodal_flag;
    static amrex::IntVect Ez_nodal_flag;

    static amrex::IntVect jx_nodal_flag;
    static amrex::IntVect jy_nodal_flag;
    static amrex::IntVect jz_nodal_flag;

protected:

    //! Tagging cells for refinement
    virtual void ErrorEst (int lev, amrex::TagBoxArray& tags, amrex::Real time, int /*ngrow*/) final;

    //! Make a new level from scratch using provided BoxArray and
    //! DistributionMapping.  Only used during initialization.  Called
    //! by AmrCoreInitFromScratch.
    virtual void MakeNewLevelFromScratch (int lev, amrex::Real time, const amrex::BoxArray& ba,
					  const amrex::DistributionMapping& dm) final;

    //! Make a new level using provided BoxArray and
    //! DistributionMapping and fill with interpolated coarse level
    //! data.  Called by AmrCore::regrid.
    virtual void MakeNewLevelFromCoarse (int lev, amrex::Real time, const amrex::BoxArray& ba,
					 const amrex::DistributionMapping& dm) final
        { amrex::Abort("MakeNewLevelFromCoarse: To be implemented"); }

    //! Remake an existing level using provided BoxArray and
    //! DistributionMapping and fill with existing fine and coarse
    //! data.  Called by AmrCore::regrid.
    virtual void RemakeLevel (int lev, amrex::Real time, const amrex::BoxArray& ba,
			      const amrex::DistributionMapping& dm) final;

    //! Delete level data.  Called by AmrCore::regrid.
    virtual void ClearLevel (int lev) final;

private:

    // Singleton is used when the code is run from python
    static WarpX* m_instance;

    ///
    /// Advance the simulation by numsteps steps, electromagnetic case.
    ///
    void EvolveEM(int numsteps);

    ///
    /// Advance the simulation by numsteps steps, electrostatic case.
    ///
    void EvolveES(int numsteps);

    ///
    /// Compute the gravitational potential from rho by solving Poisson's equation.
    /// Both rho and phi are assumed to be node-centered. This method is only used
    /// in electrostatic mode.
    ///
    void computePhi(const amrex::Vector<std::unique_ptr<amrex::MultiFab> >& rho,
                          amrex::Vector<std::unique_ptr<amrex::MultiFab> >& phi) const;

    ///
    /// Compute the electric field in each direction by computing the gradient
    /// the potential phi using 2nd order centered differences. Both rho and phi
    /// are assumed to be node-centered. This method is only used in electrostatic mode.
    ///
    void computeE(amrex::Vector<std::array<std::unique_ptr<amrex::MultiFab>, 3> >& E,
                  const amrex::Vector<std::unique_ptr<amrex::MultiFab> >& phi) const;

    void ReadParameters ();

    void InitFromScratch ();

    void AllocLevelData (int lev, const amrex::BoxArray& new_grids,
                         const amrex::DistributionMapping& new_dmap);
    void InitLevelData (int lev, amrex::Real time);

    void InitFromCheckpoint ();
    void PostRestart ();

    void InitOpenbc ();

    void InitPML ();
    void ComputePMLFactors ();

    void InjectPlasma(int num_shift, int dir);

    void WriteWarpXHeader(const std::string& name) const;
    void WriteJobInfo (const std::string& dir) const;
<<<<<<< HEAD
    
    std::unique_ptr<amrex::MultiFab> GetCellCenteredData();

    static void PackPlotDataPtrs (amrex::Array<const amrex::MultiFab*>& pmf,
=======
    static void PackPlotDataPtrs (amrex::Vector<const amrex::MultiFab*>& pmf,
>>>>>>> 64842b4e
				  const std::array<std::unique_ptr<amrex::MultiFab>,3>& data);

    static void ComputeDivB (amrex::MultiFab& divB, int dcomp,
                             const std::array<const amrex::MultiFab*, 3>& B,
                             const std::array<amrex::Real,3>& dx);

    static void ComputeDivE (amrex::MultiFab& divE, int dcomp,
                             const std::array<const amrex::MultiFab*, 3>& B,
                             const std::array<amrex::Real,3>& dx);

    void SyncCurrent (const std::array<const amrex::MultiFab*,3>& fine,
                      const std::array<      amrex::MultiFab*,3>& crse,
                      int ref_ratio);

    void SyncRho (const amrex::MultiFab& fine, amrex::MultiFab& crse, int ref_ratio);

    void ExchangeWithPmlB (int lev);
    void ExchangeWithPmlE (int lev);

    //
    // This stuff is needed by the nodal multigrid solver when running in
    // electrostatic mode.
    //
    void zeroOutBoundary(amrex::MultiFab& input_data, amrex::MultiFab& bndry_data,
                         const amrex::FabArray<amrex::BaseFab<int> >& mask) const;

    void sumFineToCrseNodal(const amrex::MultiFab& fine, amrex::MultiFab& crse,
                            const amrex::Geometry& cgeom, const amrex::IntVect& ratio);

    void fixRHSForSolve(amrex::Vector<std::unique_ptr<amrex::MultiFab> >& rhs,
                        const amrex::Vector<std::unique_ptr<amrex::FabArray<amrex::BaseFab<int> > > >& masks) const ;

    void getLevelMasks(amrex::Vector<std::unique_ptr<amrex::FabArray<amrex::BaseFab<int> > > >& masks,
                       const int nnodes = 1);

    void LoadBalance ();

    // used to zero out fine level data on points shared with the coarse grid
    // in electrostatic mode
    amrex::Vector<std::unique_ptr<amrex::FabArray<amrex::BaseFab<int> > > > masks;

    // used to gather the field from the coarse level in electrostatic mode.
    amrex::Vector<std::unique_ptr<amrex::FabArray<amrex::BaseFab<int> > > > gather_masks;

    amrex::Vector<int> istep;      // which step?
    amrex::Vector<int> nsubsteps;  // how many substeps on each level?

    amrex::Vector<amrex::Real> t_new;
    amrex::Vector<amrex::Real> t_old;
    amrex::Vector<amrex::Real> dt;

    // Particle container
    std::unique_ptr<MultiParticleContainer> mypc;

    //
    // Fields: First array for level, second for direction
    //

    // Full solution
    amrex::Vector<std::array< std::unique_ptr<amrex::MultiFab>, 3 > > Efield_aux;
    amrex::Vector<std::array< std::unique_ptr<amrex::MultiFab>, 3 > > Bfield_aux;

    // Fine patch
    amrex::Vector<            std::unique_ptr<amrex::MultiFab>      > F_fp;
    amrex::Vector<            std::unique_ptr<amrex::MultiFab>      > rho_fp;
    amrex::Vector<std::array< std::unique_ptr<amrex::MultiFab>, 3 > > current_fp;
    amrex::Vector<std::array< std::unique_ptr<amrex::MultiFab>, 3 > > Efield_fp;
    amrex::Vector<std::array< std::unique_ptr<amrex::MultiFab>, 3 > > Bfield_fp;

    // Coarse patch
    amrex::Vector<            std::unique_ptr<amrex::MultiFab>      > F_cp;
    amrex::Vector<            std::unique_ptr<amrex::MultiFab>      > rho_cp;
    amrex::Vector<std::array< std::unique_ptr<amrex::MultiFab>, 3 > > current_cp;
    amrex::Vector<std::array< std::unique_ptr<amrex::MultiFab>, 3 > > Efield_cp;
    amrex::Vector<std::array< std::unique_ptr<amrex::MultiFab>, 3 > > Bfield_cp;

    // div E cleaning
    int do_dive_cleaning = 0;

    // PML
    int do_pml = 1;
    int pml_ncell = 10;
    int pml_delta = 10;
    std::string pml_type = "pml";   // or apml
    amrex::Vector<std::unique_ptr<PML> > pml;

    // Moving window parameters
    int do_moving_window  = 0;
    int moving_window_dir = -1;
    amrex::Real moving_window_x  = std::numeric_limits<amrex::Real>::max();
    amrex::Real moving_window_v  = 0.0;

    // Plasma injection parameters
    int do_plasma_injection  = 0;
    int num_injected_species = -1;
    amrex::Vector<int> injected_plasma_species;

    int do_electrostatic = 0;
    int n_buffer = 4;
    amrex::Real const_dt = 0.5e-11;

    int load_balance_int = -1;
    amrex::Vector<std::unique_ptr<amrex::MultiFab> > costs;

    // Other runtime parameters
    int verbose = 1;

    int max_step   = std::numeric_limits<int>::max();
    amrex::Real stop_time = std::numeric_limits<amrex::Real>::max();

    int regrid_int = -1;

    amrex::Real cfl = 0.7;

    std::string restart_chkfile;

    std::string check_file {"chk"};
    std::string plot_file {"plt"};
    int check_int = -1;
    int plot_int = -1;

    bool plot_part_per_cell = true;
    bool plot_part_per_grid = false;
    bool plot_part_per_proc = false;
    bool plot_proc_number   = false;
    bool plot_dive          = false;
    bool plot_divb          = true;
    bool plot_finepatch     = false;
    bool plot_crsepatch     = false;
    bool plot_raw_fields    = false;
    bool plot_raw_fields_guards = false;

    amrex::RealVect fine_tag_lo;
    amrex::RealVect fine_tag_hi;

    bool is_synchronized = true;
};

#endif<|MERGE_RESOLUTION|>--- conflicted
+++ resolved
@@ -228,14 +228,10 @@
 
     void WriteWarpXHeader(const std::string& name) const;
     void WriteJobInfo (const std::string& dir) const;
-<<<<<<< HEAD
     
     std::unique_ptr<amrex::MultiFab> GetCellCenteredData();
 
-    static void PackPlotDataPtrs (amrex::Array<const amrex::MultiFab*>& pmf,
-=======
     static void PackPlotDataPtrs (amrex::Vector<const amrex::MultiFab*>& pmf,
->>>>>>> 64842b4e
 				  const std::array<std::unique_ptr<amrex::MultiFab>,3>& data);
 
     static void ComputeDivB (amrex::MultiFab& divB, int dcomp,
