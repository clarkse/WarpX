#if (AMREX_SPACEDIM == 3)

#define WRPX_PXR_GETEB_ENERGY_CONSERVING  geteb3d_energy_conserving_generic
#define WRPX_PXR_CURRENT_DEPOSITION       depose_jxjyjz_generic

#elif (AMREX_SPACEDIM == 2)

#ifdef WARPX_RZ

#define WRPX_PXR_GETEB_ENERGY_CONSERVING  geteb2drz_energy_conserving_generic
#define WRPX_PXR_CURRENT_DEPOSITION       depose_jrjtjz_generic_rz
#define WRPX_PXR_RZ_VOLUME_SCALING_RHO    apply_rz_volume_scaling_rho
#define WRPX_PXR_RZ_VOLUME_SCALING_J      apply_rz_volume_scaling_j

#else

#define WRPX_PXR_GETEB_ENERGY_CONSERVING  geteb2dxz_energy_conserving_generic
#define WRPX_PXR_CURRENT_DEPOSITION       depose_jxjyjz_generic_2d

#endif

#endif

#define LVECT_CURRDEPO 8_c_long
#define LVECT_FIELDGATHE 64_c_long

! _________________________________________________________________
!
!> @brief
!> Module that contains subroutines to be called with AMReX
!> and that uses subroutines of Picsar
!>
!> @details
!> This avoids the use of interface with bind in the core of Picsar
!> This enables the use of integer in AMReX and Logical in Picsar
!> wihtout compatibility issue
!>
!> @author
!> Weiqun Zhang
!> Ann Almgren
!> Remi Lehe
!> Mathieu Lobet
!>
module warpx_to_pxr_module
! _________________________________________________________________

  use iso_c_binding
  use amrex_fort_module, only : amrex_real

  implicit none

  integer, parameter :: pxr_logical = 8

contains

  ! _________________________________________________________________
  !>
  !> @brief
  !> Main subroutine for the field gathering process
  !>
  !> @param[in] np number of particles
  !> @param[in] xp,yp,zp particle position arrays
  !> @param[in] ex,ey,ez particle electric fields in each direction
  !> @param[in] bx,by,bz particle magnetic fields in each direction
  !> @param[in] ixyzmin tile grid minimum index
  !> @param[in] xmin,ymin,zmin tile grid minimum position
  !> @param[in] dx,dy,dz space discretization steps
  !> @param[in] xyzmin grid minimum position
  !> @param[in] dxyz space discretization steps
  !> @param[in] nox,noy,noz interpolation order
  !> @param[in] exg,eyg,ezg electric field grid arrays
  !> @param[in] bxg,byg,bzg electric field grid arrays
  !> @param[in] lvect vector length
  !>
  subroutine warpx_geteb_energy_conserving(np,xp,yp,zp, &
       ex,ey,ez,bx,by,bz,ixyzmin,xmin,ymin,zmin,dx,dy,dz,nox,noy,noz, &
       exg,exg_lo,exg_hi,eyg,eyg_lo,eyg_hi,ezg,ezg_lo,ezg_hi, &
       bxg,bxg_lo,bxg_hi,byg,byg_lo,byg_hi,bzg,bzg_lo,bzg_hi, &
       ll4symtry,l_lower_order_in_v, l_nodal,&
       lvect,field_gathe_algo) &
       bind(C, name="warpx_geteb_energy_conserving")

    integer, intent(in) :: exg_lo(AMREX_SPACEDIM), eyg_lo(AMREX_SPACEDIM), ezg_lo(AMREX_SPACEDIM), &
                           bxg_lo(AMREX_SPACEDIM), byg_lo(AMREX_SPACEDIM), bzg_lo(AMREX_SPACEDIM)
    integer, intent(in) :: exg_hi(AMREX_SPACEDIM), eyg_hi(AMREX_SPACEDIM), ezg_hi(AMREX_SPACEDIM), &
                           bxg_hi(AMREX_SPACEDIM), byg_hi(AMREX_SPACEDIM), bzg_hi(AMREX_SPACEDIM)
    integer, intent(in) :: ixyzmin(AMREX_SPACEDIM)
    real(amrex_real), intent(in) :: xmin,ymin,zmin,dx,dy,dz
    integer(c_long), intent(in) :: field_gathe_algo
    integer(c_long), intent(in) :: np,nox,noy,noz
    integer(c_int), intent(in)  :: ll4symtry,l_lower_order_in_v, l_nodal
    integer(c_long),intent(in)   :: lvect
    real(amrex_real), intent(in), dimension(np) :: xp,yp,zp
    real(amrex_real), intent(out), dimension(np) :: ex,ey,ez,bx,by,bz
    real(amrex_real),intent(in):: exg(*), eyg(*), ezg(*), bxg(*), byg(*), bzg(*)
    logical(pxr_logical) :: pxr_ll4symtry, pxr_l_lower_order_in_v, pxr_l_nodal

    ! Compute the number of valid cells and guard cells
    integer(c_long) :: exg_nvalid(AMREX_SPACEDIM), eyg_nvalid(AMREX_SPACEDIM), ezg_nvalid(AMREX_SPACEDIM),    &
                       bxg_nvalid(AMREX_SPACEDIM), byg_nvalid(AMREX_SPACEDIM), bzg_nvalid(AMREX_SPACEDIM),    &
                       exg_nguards(AMREX_SPACEDIM), eyg_nguards(AMREX_SPACEDIM), ezg_nguards(AMREX_SPACEDIM), &
                       bxg_nguards(AMREX_SPACEDIM), byg_nguards(AMREX_SPACEDIM), bzg_nguards(AMREX_SPACEDIM)

    pxr_ll4symtry = ll4symtry .eq. 1
    pxr_l_lower_order_in_v = l_lower_order_in_v .eq. 1
    pxr_l_nodal = l_nodal .eq. 1

    exg_nguards = ixyzmin - exg_lo
    eyg_nguards = ixyzmin - eyg_lo
    ezg_nguards = ixyzmin - ezg_lo
    bxg_nguards = ixyzmin - bxg_lo
    byg_nguards = ixyzmin - byg_lo
    bzg_nguards = ixyzmin - bzg_lo
    exg_nvalid = exg_lo + exg_hi - 2_c_long*ixyzmin + 1_c_long
    eyg_nvalid = eyg_lo + eyg_hi - 2_c_long*ixyzmin + 1_c_long
    ezg_nvalid = ezg_lo + ezg_hi - 2_c_long*ixyzmin + 1_c_long
    bxg_nvalid = bxg_lo + bxg_hi - 2_c_long*ixyzmin + 1_c_long
    byg_nvalid = byg_lo + byg_hi - 2_c_long*ixyzmin + 1_c_long
    bzg_nvalid = bzg_lo + bzg_hi - 2_c_long*ixyzmin + 1_c_long

    CALL WRPX_PXR_GETEB_ENERGY_CONSERVING(np,xp,yp,zp, &
         ex,ey,ez,bx,by,bz,xmin,ymin,zmin,dx,dy,dz,nox,noy,noz, &
         exg,exg_nguards,exg_nvalid,&
         eyg,eyg_nguards,eyg_nvalid,&
         ezg,ezg_nguards,ezg_nvalid,&
         bxg,bxg_nguards,bxg_nvalid,&
         byg,byg_nguards,byg_nvalid,&
         bzg,bzg_nguards,bzg_nvalid,&
	 pxr_ll4symtry, pxr_l_lower_order_in_v, pxr_l_nodal, &
	 lvect, field_gathe_algo )

  end subroutine warpx_geteb_energy_conserving

! _________________________________________________________________
!>
!> @brief
!> Main subroutine for the charge deposition
!>
!> @details
!> This subroutines enable to controle the interpolation order
!> via the parameters nox,noy,noz and the type of algorithm via
!> the parameter charge_depo_algo
!
!> @param[inout] rho charge array
!> @param[in] np number of particles
!> @param[in] xp,yp,zp particle position arrays
!> @param[in] w particle weight arrays
!> @param[in] q particle species charge
!> @param[in] xmin,ymin,zmin tile grid minimum position
!> @param[in] dx,dy,dz space discretization steps
!> @param[in] nx,ny,nz number of cells
!> @param[in] nxguard,nyguard,nzguard number of guard cells
!> @param[in] nox,noy,noz interpolation order
!> @param[in] lvect vector length
!> @param[in] charge_depo_algo algorithm choice for the charge deposition
!>
subroutine warpx_charge_deposition(rho,np,xp,yp,zp,w,q,xmin,ymin,zmin,dx,dy,dz,nx,ny,nz,&
   nxguard,nyguard,nzguard,nox,noy,noz,lvect,charge_depo_algo) &
  bind(C, name="warpx_charge_deposition")

  integer(c_long), intent(IN)                   :: np
  integer(c_long), intent(IN)                   :: nx,ny,nz
  integer(c_long), intent(IN)                   :: nxguard,nyguard,nzguard
  integer(c_long), intent(IN)                   :: nox,noy,noz
  real(amrex_real), intent(IN OUT)              :: rho(*)
  real(amrex_real), intent(IN)                  :: q
  real(amrex_real), intent(IN)                  :: dx,dy,dz
  real(amrex_real), intent(IN)                  :: xmin,ymin,zmin
  real(amrex_real), intent(IN),  dimension(np)  :: xp,yp,zp,w
  integer(c_long), intent(IN)                   :: lvect
  integer(c_long), intent(IN)                   :: charge_depo_algo


  ! Dimension 3
#if (AMREX_SPACEDIM==3)

  SELECT CASE(charge_depo_algo)

  ! Scalar classical charge deposition subroutines
  CASE(1)
    IF ((nox.eq.1).and.(noy.eq.1).and.(noz.eq.1)) THEN

      CALL depose_rho_scalar_1_1_1(rho,np,xp,yp,zp,w,q,xmin,ymin,zmin,dx,dy,dz,nx,ny,nz,&
    nxguard,nyguard,nzguard,lvect)

    ELSE IF ((nox.eq.2).and.(noy.eq.2).and.(noz.eq.2)) THEN

      CALL depose_rho_scalar_2_2_2(rho,np,xp,yp,zp,w,q,xmin,ymin,zmin,dx,dy,dz,nx,ny,nz,&
    nxguard,nyguard,nzguard,lvect)

    ELSE IF ((nox.eq.3).and.(noy.eq.3).and.(noz.eq.3)) THEN

      CALL depose_rho_scalar_3_3_3(rho,np,xp,yp,zp,w,q,xmin,ymin,zmin,dx,dy,dz,nx,ny,nz,&
    nxguard,nyguard,nzguard,lvect)

    ELSE
      CALL pxr_depose_rho_n(rho,np,xp,yp,zp,w,q,xmin,ymin,zmin,dx,dy,dz,nx,ny,nz,&
                  nxguard,nyguard,nzguard,nox,noy,noz, &
                  .TRUE._c_long,.FALSE._c_long)
    ENDIF

  ! Optimized subroutines
  CASE DEFAULT

    IF ((nox.eq.1).and.(noy.eq.1).and.(noz.eq.1)) THEN
      CALL depose_rho_vecHVv2_1_1_1(rho,np,xp,yp,zp,w,q,xmin,ymin,zmin,dx,dy,dz,nx,ny,nz,&
               nxguard,nyguard,nzguard,lvect)

    ELSE IF ((nox.eq.2).and.(noy.eq.2).and.(noz.eq.2)) THEN
      CALL depose_rho_vecHVv2_2_2_2(rho,np,xp,yp,zp,w,q,xmin,ymin,zmin,dx,dy,dz,nx,ny,nz,&
                 nxguard,nyguard,nzguard,lvect)

    ELSE
      CALL pxr_depose_rho_n(rho,np,xp,yp,zp,w,q,xmin,ymin,zmin,dx,dy,dz,nx,ny,nz,&
                  nxguard,nyguard,nzguard,nox,noy,noz, &
                  .TRUE._c_long,.FALSE._c_long)
    ENDIF
  END SELECT

  ! Dimension 2
#elif (AMREX_SPACEDIM==2)

#ifdef WARPX_RZ
  logical(pxr_logical) :: l_2drz = .TRUE._c_long
#else
  logical(pxr_logical) :: l_2drz = .FALSE._c_long
#endif

  CALL pxr_depose_rho_n_2dxz(rho,np,xp,yp,zp,w,q,xmin,zmin,dx,dz,nx,nz,&
       nxguard,nzguard,nox,noz, &
       .TRUE._c_long, .FALSE._c_long, l_2drz, 0_c_long)

#endif

 end subroutine warpx_charge_deposition

  ! _________________________________________________________________
  !>
  !> @brief
  !> Applies the inverse volume scaling for RZ charge deposition
  !>
  !> @details
  !> The scaling is done for both single mode (FDTD) and
  !> multi mode (spectral) (todo)
  !
  !> @param[inout] rho charge array
  !> @param[in] rmin tile grid minimum radius
  !> @param[in] dr radial space discretization steps
  !> @param[in] nx,ny,nz number of cells
  !> @param[in] nxguard,nyguard,nzguard number of guard cells
  !>
  subroutine warpx_charge_deposition_rz_volume_scaling(rho,rho_ng,rho_ntot,rmin,dr) &
    bind(C, name="warpx_charge_deposition_rz_volume_scaling")

    integer, intent(in) :: rho_ntot(AMREX_SPACEDIM)
    integer(c_long), intent(in) :: rho_ng
    real(amrex_real), intent(IN OUT):: rho(*)
    real(amrex_real), intent(IN) :: rmin, dr

#ifdef WARPX_RZ
    integer(c_long) :: type_rz_depose = 1
#endif

    ! Compute the number of valid cells and guard cells
    integer(c_long) :: rho_nvalid(AMREX_SPACEDIM), rho_nguards(AMREX_SPACEDIM)
    rho_nvalid = rho_ntot - 2*rho_ng
    rho_nguards = rho_ng

#ifdef WARPX_RZ
    CALL WRPX_PXR_RZ_VOLUME_SCALING_RHO(   &
                 rho,rho_nguards,rho_nvalid, &
                 rmin,dr,type_rz_depose)
#endif

  end subroutine warpx_charge_deposition_rz_volume_scaling

  ! _________________________________________________________________
  !>
  !> @brief
  !> Main subroutine for the current deposition
  !>
  !> @details
  !> This subroutines enable to controle the interpolation order
  !> via the parameters nox,noy,noz and the type of algorithm via
  !> the parameter current_depo_algo
  !
  !> @param[inout] jx,jy,jz current arrays
  !> @param[in] np number of particles
  !> @param[in] xp,yp,zp particle position arrays
  !> @param[in] uxp,uyp,uzp particle momentum arrays
  !> @param[in] gaminv inverve of the particle Lorentz factor (array)
  !> @param[in] w particle weight arrays
  !> @param[in] q particle species charge
  !> @param[in] xmin,ymin,zmin tile grid minimum position
  !> @param[in] dx,dy,dz space discretization steps
  !> @param[in] nx,ny,nz number of cells
  !> @param[in] nxguard,nyguard,nzguard number of guard cells
  !> @param[in] nox,noy,noz interpolation order
  !> @param[in] lvect vector length
  !> @param[in] charge_depo_algo algorithm choice for the charge deposition
  !>
  subroutine warpx_current_deposition( &
    jx,jx_ng,jx_ntot,jy,jy_ng,jy_ntot,jz,jz_ng,jz_ntot, &
    np,xp,yp,zp,uxp,uyp,uzp,gaminv,w,q,xmin,ymin,zmin,dt,dx,dy,dz,nox,noy,noz,&
    l_nodal,lvect,current_depo_algo) &
    bind(C, name="warpx_current_deposition")

    integer, intent(in) :: jx_ntot(AMREX_SPACEDIM), jy_ntot(AMREX_SPACEDIM), jz_ntot(AMREX_SPACEDIM)
    integer(c_long), intent(in) :: jx_ng, jy_ng, jz_ng
    integer(c_long), intent(IN)                                  :: np
    integer(c_long), intent(IN)                                  :: nox,noy,noz
    integer(c_int), intent(in)                                   :: l_nodal
    real(amrex_real), intent(IN OUT):: jx(*), jy(*), jz(*)
    real(amrex_real), intent(IN)                                     :: q
    real(amrex_real), intent(IN)                                     :: dx,dy,dz
    real(amrex_real), intent(IN)                                     :: dt
    real(amrex_real), intent(IN)                                     :: xmin,ymin,zmin
    real(amrex_real), intent(IN),  dimension(np)                     :: xp,yp,zp,w
    real(amrex_real), intent(IN),  dimension(np)                     :: uxp,uyp,uzp
    real(amrex_real), intent(IN),  dimension(np)                     :: gaminv
    integer(c_long), intent(IN)                                   :: lvect
    integer(c_long), intent(IN)                                   :: current_depo_algo
    logical(pxr_logical)                                          :: pxr_l_nodal

    ! Compute the number of valid cells and guard cells
    integer(c_long) :: jx_nvalid(AMREX_SPACEDIM), jy_nvalid(AMREX_SPACEDIM), jz_nvalid(AMREX_SPACEDIM), &
                       jx_nguards(AMREX_SPACEDIM), jy_nguards(AMREX_SPACEDIM), jz_nguards(AMREX_SPACEDIM)
    jx_nvalid = jx_ntot - 2*jx_ng
    jy_nvalid = jy_ntot - 2*jy_ng
    jz_nvalid = jz_ntot - 2*jz_ng
    jx_nguards = jx_ng
    jy_nguards = jy_ng
    jz_nguards = jz_ng
    pxr_l_nodal = l_nodal .eq. 1

! Dimension 3
#if (AMREX_SPACEDIM==3)
   CALL WRPX_PXR_CURRENT_DEPOSITION(        &
        jx,jx_nguards,jx_nvalid,            &
        jy,jy_nguards,jy_nvalid,            &
        jz,jz_nguards,jz_nvalid,            &
        np,xp,yp,zp,uxp,uyp,uzp,gaminv,w,q, &
        xmin,ymin,zmin,dt,dx,dy,dz,         &
        nox,noy,noz,pxr_l_nodal,current_depo_algo)
! Dimension 2
#elif (AMREX_SPACEDIM==2)
        CALL WRPX_PXR_CURRENT_DEPOSITION(   &
        jx,jx_nguards,jx_nvalid,            &
        jy,jy_nguards,jy_nvalid,            &
        jz,jz_nguards,jz_nvalid,            &
        np,xp,yp,zp,uxp,uyp,uzp,gaminv,w,q, &
        xmin,zmin,dt,dx,dz,nox,noz,pxr_l_nodal, &
        lvect,current_depo_algo)
#endif

  end subroutine warpx_current_deposition

  ! _________________________________________________________________
  !>
  !> @brief
  !> Applies the inverse volume scaling for RZ current deposition
  !>
  !> @details
  !> The scaling is done for single mode only
  !
  !> @param[inout] jx,jy,jz current arrays
  !> @param[in] jx_ntot,jy_ntot,jz_ntot vectors with total number of
  !>            cells (including guard cells) along each axis for each current
  !> @param[in] jx_ng,jy_ng,jz_ng vectors with number of guard cells along each
  !>            axis for each current
  !> @param[in] rmin tile grid minimum radius
  !> @param[in] dr radial space discretization steps
  !>
  subroutine warpx_current_deposition_rz_volume_scaling( &
    jx,jx_ng,jx_ntot,jy,jy_ng,jy_ntot,jz,jz_ng,jz_ntot, &
    rmin,dr) &
    bind(C, name="warpx_current_deposition_rz_volume_scaling")

    integer, intent(in) :: jx_ntot(AMREX_SPACEDIM), jy_ntot(AMREX_SPACEDIM), jz_ntot(AMREX_SPACEDIM)
    integer(c_long), intent(in) :: jx_ng, jy_ng, jz_ng
    real(amrex_real), intent(IN OUT):: jx(*), jy(*), jz(*)
    real(amrex_real), intent(IN) :: rmin, dr

#ifdef WARPX_RZ
    integer(c_long) :: type_rz_depose = 1
#endif
    ! Compute the number of valid cells and guard cells
    integer(c_long) :: jx_nvalid(AMREX_SPACEDIM), jy_nvalid(AMREX_SPACEDIM), jz_nvalid(AMREX_SPACEDIM), &
                       jx_nguards(AMREX_SPACEDIM), jy_nguards(AMREX_SPACEDIM), jz_nguards(AMREX_SPACEDIM)
    jx_nvalid = jx_ntot - 2*jx_ng
    jy_nvalid = jy_ntot - 2*jy_ng
    jz_nvalid = jz_ntot - 2*jz_ng
    jx_nguards = jx_ng
    jy_nguards = jy_ng
    jz_nguards = jz_ng

#ifdef WARPX_RZ
    CALL WRPX_PXR_RZ_VOLUME_SCALING_J(   &
                 jx,jx_nguards,jx_nvalid, &
                 jy,jy_nguards,jy_nvalid, &
                 jz,jz_nguards,jz_nvalid, &
                 rmin,dr,type_rz_depose)
#endif

  end subroutine warpx_current_deposition_rz_volume_scaling

  ! _________________________________________________________________
  !>
  !> @brief
<<<<<<< HEAD
  !> Main subroutine for the Maxwell solver (E field)
  !>
  !> @param[in] xlo, xhi, ylo, yhi, zlo, zhi lower and higher bounds
  !>            where to apply the solver (PICSAR's valid cells)
  !> @param[inout] ex, ey, ez arrays for electric field to update
  !> @param[in] bx, by, bz, jx, jy, jz arrays for magnetic field and current
  !> @param[in] exlo, exhi, eylo, eyhi, ezlo, ezhi lower and higher bound for
  !>            the electric field arrays
  !> @param[in] bxlo, bxhi, bylo, byhi, bzlo, bzhi lower and higher bound for
  !>            the magnetic field arrays
  !> @param[in] jxlo, jxhi, jylo, jyhi, jzlo, jzhi lower and higher bound for
  !>            the current arrays
  !> @param[in] mudt normalized time step mu_0 * c**2 * dt
  !> @param[in] dtsdx, dtsdy, dtsdz factors c**2 * dt/(dx, dy, dz)
  subroutine warpx_push_evec( &
    xlo, xhi, ylo, yhi, zlo, zhi, &
    ex, exlo, exhi, &
    ey, eylo, eyhi, &
    ez, ezlo, ezhi, &
    bx, bxlo, bxhi, &
    by, bylo, byhi, &
    bz, bzlo, bzhi, &
    jx, jxlo, jxhi, &
    jy, jylo, jyhi, &
    jz, jzlo, jzhi, &
    mudt, dtsdx, dtsdy, dtsdz, xmin, dx) bind(C, name="warpx_push_evec")

    integer(c_int), intent(in) :: xlo(BL_SPACEDIM), xhi(BL_SPACEDIM), &
      ylo(BL_SPACEDIM), yhi(BL_SPACEDIM), zlo(BL_SPACEDIM), zhi(BL_SPACEDIM), &
      exlo(BL_SPACEDIM), exhi(BL_SPACEDIM), eylo(BL_SPACEDIM), eyhi(BL_SPACEDIM), &
      ezlo(BL_SPACEDIM), ezhi(BL_SPACEDIM), bxlo(BL_SPACEDIM), bxhi(BL_SPACEDIM), &
      bylo(BL_SPACEDIM), byhi(BL_SPACEDIM), bzlo(BL_SPACEDIM), bzhi(BL_SPACEDIM), &
      jxlo(BL_SPACEDIM), jxhi(BL_SPACEDIM), jylo(BL_SPACEDIM), jyhi(BL_SPACEDIM), &
      jzlo(BL_SPACEDIM), jzhi(BL_SPACEDIM)

    real(amrex_real), intent(IN OUT):: ex(*), ey(*), ez(*)

    real(amrex_real), intent(IN):: bx(*), by(*), bz(*), jx(*), jy(*), jz(*)

    real(amrex_real), intent(IN) :: mudt, dtsdx, dtsdy, dtsdz

    real(amrex_real), intent(IN) :: xmin, dx

    CALL WRPX_PXR_PUSH_EVEC(&
        xlo, xhi, ylo, yhi, zlo, zhi, &
        ex, exlo, exhi,&
        ey, eylo, eyhi,&
        ez, ezlo, ezhi,&
        bx, bxlo, bxhi,&
        by, bylo, byhi,&
        bz, bzlo, bzhi,&
        jx, jxlo, jxhi,&
        jy, jylo, jyhi,&
        jz, jzlo, jzhi,&
        mudt, dtsdx, dtsdy, dtsdz &
#ifdef WARPX_RZ
        ,xmin,dx &
#endif
        )

  end subroutine warpx_push_evec

  ! _________________________________________________________________
  !>
  !> @brief
  !> Main subroutine for the Maxwell solver (B field)
  !>
  !> @param[in] xlo, xhi, ylo, yhi, zlo, zhi lower and higher bounds
  !>            where to apply the solver (PICSAR's valid cells)
  !> @param[in] ex, ey, ez arrays for electric field
  !> @param[inout] bx, by, bz arrays for magnetic field to update
  !> @param[in] exlo, exhi, eylo, eyhi, ezlo, ezhi lower and higher bound for
  !>            the electric field arrays
  !> @param[in] bxlo, bxhi, bylo, byhi, bzlo, bzhi lower and higher bound for
  !>            the magnetic field arrays
  !> @param[in] dtsdx, dtsdy, dtsdz factors 0.5 * dt/(dx, dy, dz)
  subroutine warpx_push_bvec( &
    xlo, xhi, ylo, yhi, zlo, zhi, &
    ex, exlo, exhi, &
    ey, eylo, eyhi, &
    ez, ezlo, ezhi, &
    bx, bxlo, bxhi, &
    by, bylo, byhi, &
    bz, bzlo, bzhi, &
    dtsdx, dtsdy, dtsdz, xmin, dx, &
    maxwell_fdtd_solver_id) bind(C, name="warpx_push_bvec")

    integer(c_int), intent(in) :: xlo(BL_SPACEDIM), xhi(BL_SPACEDIM), &
      ylo(BL_SPACEDIM), yhi(BL_SPACEDIM), zlo(BL_SPACEDIM), zhi(BL_SPACEDIM), &
      exlo(BL_SPACEDIM), exhi(BL_SPACEDIM), eylo(BL_SPACEDIM), eyhi(BL_SPACEDIM), &
      ezlo(BL_SPACEDIM), ezhi(BL_SPACEDIM), bxlo(BL_SPACEDIM), bxhi(BL_SPACEDIM), &
      bylo(BL_SPACEDIM), byhi(BL_SPACEDIM), bzlo(BL_SPACEDIM), bzhi(BL_SPACEDIM), &
      maxwell_fdtd_solver_id

    real(amrex_real), intent(IN OUT):: ex(*), ey(*), ez(*)

    real(amrex_real), intent(IN):: bx(*), by(*), bz(*)

    real(amrex_real), intent(IN) :: dtsdx, dtsdy, dtsdz

    real(amrex_real), intent(IN) :: xmin, dx

    IF (maxwell_fdtd_solver_id .eq. 0) THEN
      ! Yee FDTD solver
      CALL WRPX_PXR_PUSH_BVEC( &
        xlo, xhi, ylo, yhi, zlo, zhi, &
      	ex, exlo, exhi, &
      	ey, eylo, eyhi, &
      	ez, ezlo, ezhi, &
      	bx, bxlo, bxhi, &
      	by, bylo, byhi, &
      	bz, bzlo, bzhi, &
      	dtsdx,dtsdy,dtsdz &
#ifdef WARPX_RZ
        ,xmin,dx &
#endif
        )
    ELSE IF (maxwell_fdtd_solver_id .eq. 1) THEN
      ! Cole-Karkkainen FDTD solver
      CALL WRPX_PXR_PUSH_BVEC_CKC( &
        xlo, xhi, ylo, yhi, zlo, zhi, &
      	ex, exlo, exhi, &
      	ey, eylo, eyhi, &
      	ez, ezlo, ezhi, &
      	bx, bxlo, bxhi, &
      	by, bylo, byhi, &
      	bz, bzlo, bzhi, &
      	dtsdx,dtsdy,dtsdz)
    ENDIF
  end subroutine warpx_push_bvec
=======
  !> Main subroutine for the particle pusher (velocity and position)
  !>
  !> @param[in] np number of super-particles
  !> @param[in] xp,yp,zp particle position arrays
  !> @param[in] uxp,uyp,uzp normalized momentum in each direction
  !> @param[in] gaminv particle Lorentz factors
  !> @param[in] ex,ey,ez particle electric fields in each direction
  !> @param[in] bx,by,bz particle magnetic fields in each direction
  !> @param[in] q charge
  !> @param[in] m masse
  !> @param[in] dt time step
  !> @param[in] particle_pusher_algo Particle pusher algorithm
  subroutine warpx_particle_pusher(np,xp,yp,zp,uxp,uyp,uzp, &
                                  gaminv,&
                                  ex,ey,ez,bx,by,bz,q,m,dt, &
                                  particle_pusher_algo) &
       bind(C, name="warpx_particle_pusher")

    INTEGER(c_long), INTENT(IN)   :: np
    REAL(amrex_real),INTENT(INOUT)    :: gaminv(np)
    REAL(amrex_real),INTENT(INOUT)    :: xp(np),yp(np),zp(np)
    REAL(amrex_real),INTENT(INOUT)    :: uxp(np),uyp(np),uzp(np)
    REAL(amrex_real),INTENT(IN)       :: ex(np),ey(np),ez(np)
    REAL(amrex_real),INTENT(IN)       :: bx(np),by(np),bz(np)
    REAL(amrex_real),INTENT(IN)       :: q,m,dt
    INTEGER(c_long), INTENT(IN)   :: particle_pusher_algo

    SELECT CASE (particle_pusher_algo)

    !! Vay pusher -- Full push
    CASE (1_c_long)
      CALL pxr_set_gamma(np,uxp,uyp,uzp,gaminv)

      CALL pxr_ebcancelpush3d(np,uxp,uyp,uzp,gaminv, &
                                 ex,ey,ez,  &
                                 bx,by,bz,q,m,dt,0_c_long)
    CASE DEFAULT

      ! Momentum pusher in a single loop
      CALL pxr_boris_push_u_3d(np,uxp,uyp,uzp,&
                                     gaminv, &
                                     ex,ey,ez, &
                                     bx,by,bz, &
                                     q,m,dt)

    END SELECT

    !!!! --- push particle species positions a time step
#if (AMREX_SPACEDIM == 3) || (defined WARPX_RZ)
    CALL pxr_pushxyz(np,xp,yp,zp,uxp,uyp,uzp,gaminv,dt)
#elif (AMREX_SPACEDIM == 2)
    CALL pxr_pushxz(np,xp,zp,uxp,uzp,gaminv,dt)
#endif

  end subroutine warpx_particle_pusher

>>>>>>> dd40a0f5

  ! _________________________________________________________________
  !>
  !> @brief
<<<<<<< HEAD
  !> Subroutine for pushing E with the grad F terms
  !>
  !> @param[in] xlo, xhi, ylo, yhi, zlo, zhi lower and higher bounds
  !>            where to apply the solver (PICSAR's valid cells)
  !> @param[inout] ex, ey, ez arrays for electric field to update
  !> @param[in] f array for the charge-correction term
  !> @param[in] exlo, exhi, eylo, eyhi, ezlo, ezhi lower and higher bound for
  !>            the electric field arrays
  !> @param[in] flo, fhi, lower and higher bound for the charge-correction term
  !> @param[in] dtsdx_c2, dtsdy_c2, dtsdz_c2 factors dt/(dx, dy, dz)*c2
  subroutine warpx_push_evec_f( &
    xlo, xhi, ylo, yhi, zlo, zhi, &
    ex, exlo, exhi, &
    ey, eylo, eyhi, &
    ez, ezlo, ezhi, &
    f, flo, fhi, &
    dtsdx_c2, dtsdy_c2, dtsdz_c2, &
    maxwell_fdtd_solver_id) bind(C, name="warpx_push_evec_f")

    integer(c_int), intent(in) :: xlo(BL_SPACEDIM), xhi(BL_SPACEDIM), &
      ylo(BL_SPACEDIM), yhi(BL_SPACEDIM), zlo(BL_SPACEDIM), zhi(BL_SPACEDIM), &
      exlo(BL_SPACEDIM), exhi(BL_SPACEDIM), eylo(BL_SPACEDIM), eyhi(BL_SPACEDIM), &
      ezlo(BL_SPACEDIM), ezhi(BL_SPACEDIM), flo(BL_SPACEDIM), fhi(BL_SPACEDIM), &
      maxwell_fdtd_solver_id

    real(amrex_real), intent(IN OUT):: ex(*), ey(*), ez(*)

    real(amrex_real), intent(IN):: f

    real(amrex_real), intent(IN) :: dtsdx_c2, dtsdy_c2, dtsdz_c2

    IF (maxwell_fdtd_solver_id .eq. 0) THEN
      ! Yee FDTD solver
      CALL WRPX_PXR_PUSH_EVEC_F( &
        xlo, xhi, ylo, yhi, zlo, zhi, &
      	ex, exlo, exhi, &
      	ey, eylo, eyhi, &
      	ez, ezlo, ezhi, &
      	f, flo, fhi, &
      	dtsdx_c2, dtsdy_c2, dtsdz_c2)
    ELSE IF (maxwell_fdtd_solver_id .eq. 1) THEN
      ! Cole-Karkkainen FDTD solver
      CALL WRPX_PXR_PUSH_EVEC_F_CKC( &
        xlo, xhi, ylo, yhi, zlo, zhi, &
      	ex, exlo, exhi, &
      	ey, eylo, eyhi, &
      	ez, ezlo, ezhi, &
      	f, flo, fhi, &
      	dtsdx_c2, dtsdy_c2, dtsdz_c2)
    ENDIF
  end subroutine warpx_push_evec_f
=======
  !> Main subroutine for the particle pusher (velocity)
  !>
  !> @param[in] np number of super-particles
  !> @param[in] xp,yp,zp particle position arrays
  !> @param[in] uxp,uyp,uzp normalized momentum in each direction
  !> @param[in] gaminv particle Lorentz factors
  !> @param[in] ex,ey,ez particle electric fields in each direction
  !> @param[in] bx,by,bz particle magnetic fields in each direction
  !> @param[in] q charge
  !> @param[in] m masse
  !> @param[in] dt time step
  !> @param[in] particle_pusher_algo Particle pusher algorithm
  subroutine warpx_particle_pusher_momenta(np,xp,yp,zp,uxp,uyp,uzp, &
                                  gaminv,&
                                  ex,ey,ez,bx,by,bz,q,m,dt, &
                                  particle_pusher_algo) &
       bind(C, name="warpx_particle_pusher_momenta")

    INTEGER(c_long), INTENT(IN)   :: np
    REAL(amrex_real),INTENT(INOUT)    :: gaminv(np)
    REAL(amrex_real),INTENT(IN)       :: xp(np),yp(np),zp(np)
    REAL(amrex_real),INTENT(INOUT)    :: uxp(np),uyp(np),uzp(np)
    REAL(amrex_real),INTENT(IN)       :: ex(np),ey(np),ez(np)
    REAL(amrex_real),INTENT(IN)       :: bx(np),by(np),bz(np)
    REAL(amrex_real),INTENT(IN)       :: q,m,dt
    INTEGER(c_long), INTENT(IN)   :: particle_pusher_algo

    SELECT CASE (particle_pusher_algo)

    !! Vay pusher -- Full push
    CASE (1_c_long)
      CALL pxr_set_gamma(np,uxp,uyp,uzp,gaminv)

      CALL pxr_ebcancelpush3d(np,uxp,uyp,uzp,gaminv, &
                                 ex,ey,ez,  &
                                 bx,by,bz,q,m,dt,0_c_long)
    CASE DEFAULT

      ! Momentum pusher in a single loop
      CALL pxr_boris_push_u_3d(np,uxp,uyp,uzp,&
                                     gaminv, &
                                     ex,ey,ez, &
                                     bx,by,bz, &
                                     q,m,dt)

    END SELECT

  end subroutine warpx_particle_pusher_momenta
>>>>>>> dd40a0f5

end module warpx_to_pxr_module<|MERGE_RESOLUTION|>--- conflicted
+++ resolved
@@ -404,303 +404,4 @@
 
   end subroutine warpx_current_deposition_rz_volume_scaling
 
-  ! _________________________________________________________________
-  !>
-  !> @brief
-<<<<<<< HEAD
-  !> Main subroutine for the Maxwell solver (E field)
-  !>
-  !> @param[in] xlo, xhi, ylo, yhi, zlo, zhi lower and higher bounds
-  !>            where to apply the solver (PICSAR's valid cells)
-  !> @param[inout] ex, ey, ez arrays for electric field to update
-  !> @param[in] bx, by, bz, jx, jy, jz arrays for magnetic field and current
-  !> @param[in] exlo, exhi, eylo, eyhi, ezlo, ezhi lower and higher bound for
-  !>            the electric field arrays
-  !> @param[in] bxlo, bxhi, bylo, byhi, bzlo, bzhi lower and higher bound for
-  !>            the magnetic field arrays
-  !> @param[in] jxlo, jxhi, jylo, jyhi, jzlo, jzhi lower and higher bound for
-  !>            the current arrays
-  !> @param[in] mudt normalized time step mu_0 * c**2 * dt
-  !> @param[in] dtsdx, dtsdy, dtsdz factors c**2 * dt/(dx, dy, dz)
-  subroutine warpx_push_evec( &
-    xlo, xhi, ylo, yhi, zlo, zhi, &
-    ex, exlo, exhi, &
-    ey, eylo, eyhi, &
-    ez, ezlo, ezhi, &
-    bx, bxlo, bxhi, &
-    by, bylo, byhi, &
-    bz, bzlo, bzhi, &
-    jx, jxlo, jxhi, &
-    jy, jylo, jyhi, &
-    jz, jzlo, jzhi, &
-    mudt, dtsdx, dtsdy, dtsdz, xmin, dx) bind(C, name="warpx_push_evec")
-
-    integer(c_int), intent(in) :: xlo(BL_SPACEDIM), xhi(BL_SPACEDIM), &
-      ylo(BL_SPACEDIM), yhi(BL_SPACEDIM), zlo(BL_SPACEDIM), zhi(BL_SPACEDIM), &
-      exlo(BL_SPACEDIM), exhi(BL_SPACEDIM), eylo(BL_SPACEDIM), eyhi(BL_SPACEDIM), &
-      ezlo(BL_SPACEDIM), ezhi(BL_SPACEDIM), bxlo(BL_SPACEDIM), bxhi(BL_SPACEDIM), &
-      bylo(BL_SPACEDIM), byhi(BL_SPACEDIM), bzlo(BL_SPACEDIM), bzhi(BL_SPACEDIM), &
-      jxlo(BL_SPACEDIM), jxhi(BL_SPACEDIM), jylo(BL_SPACEDIM), jyhi(BL_SPACEDIM), &
-      jzlo(BL_SPACEDIM), jzhi(BL_SPACEDIM)
-
-    real(amrex_real), intent(IN OUT):: ex(*), ey(*), ez(*)
-
-    real(amrex_real), intent(IN):: bx(*), by(*), bz(*), jx(*), jy(*), jz(*)
-
-    real(amrex_real), intent(IN) :: mudt, dtsdx, dtsdy, dtsdz
-
-    real(amrex_real), intent(IN) :: xmin, dx
-
-    CALL WRPX_PXR_PUSH_EVEC(&
-        xlo, xhi, ylo, yhi, zlo, zhi, &
-        ex, exlo, exhi,&
-        ey, eylo, eyhi,&
-        ez, ezlo, ezhi,&
-        bx, bxlo, bxhi,&
-        by, bylo, byhi,&
-        bz, bzlo, bzhi,&
-        jx, jxlo, jxhi,&
-        jy, jylo, jyhi,&
-        jz, jzlo, jzhi,&
-        mudt, dtsdx, dtsdy, dtsdz &
-#ifdef WARPX_RZ
-        ,xmin,dx &
-#endif
-        )
-
-  end subroutine warpx_push_evec
-
-  ! _________________________________________________________________
-  !>
-  !> @brief
-  !> Main subroutine for the Maxwell solver (B field)
-  !>
-  !> @param[in] xlo, xhi, ylo, yhi, zlo, zhi lower and higher bounds
-  !>            where to apply the solver (PICSAR's valid cells)
-  !> @param[in] ex, ey, ez arrays for electric field
-  !> @param[inout] bx, by, bz arrays for magnetic field to update
-  !> @param[in] exlo, exhi, eylo, eyhi, ezlo, ezhi lower and higher bound for
-  !>            the electric field arrays
-  !> @param[in] bxlo, bxhi, bylo, byhi, bzlo, bzhi lower and higher bound for
-  !>            the magnetic field arrays
-  !> @param[in] dtsdx, dtsdy, dtsdz factors 0.5 * dt/(dx, dy, dz)
-  subroutine warpx_push_bvec( &
-    xlo, xhi, ylo, yhi, zlo, zhi, &
-    ex, exlo, exhi, &
-    ey, eylo, eyhi, &
-    ez, ezlo, ezhi, &
-    bx, bxlo, bxhi, &
-    by, bylo, byhi, &
-    bz, bzlo, bzhi, &
-    dtsdx, dtsdy, dtsdz, xmin, dx, &
-    maxwell_fdtd_solver_id) bind(C, name="warpx_push_bvec")
-
-    integer(c_int), intent(in) :: xlo(BL_SPACEDIM), xhi(BL_SPACEDIM), &
-      ylo(BL_SPACEDIM), yhi(BL_SPACEDIM), zlo(BL_SPACEDIM), zhi(BL_SPACEDIM), &
-      exlo(BL_SPACEDIM), exhi(BL_SPACEDIM), eylo(BL_SPACEDIM), eyhi(BL_SPACEDIM), &
-      ezlo(BL_SPACEDIM), ezhi(BL_SPACEDIM), bxlo(BL_SPACEDIM), bxhi(BL_SPACEDIM), &
-      bylo(BL_SPACEDIM), byhi(BL_SPACEDIM), bzlo(BL_SPACEDIM), bzhi(BL_SPACEDIM), &
-      maxwell_fdtd_solver_id
-
-    real(amrex_real), intent(IN OUT):: ex(*), ey(*), ez(*)
-
-    real(amrex_real), intent(IN):: bx(*), by(*), bz(*)
-
-    real(amrex_real), intent(IN) :: dtsdx, dtsdy, dtsdz
-
-    real(amrex_real), intent(IN) :: xmin, dx
-
-    IF (maxwell_fdtd_solver_id .eq. 0) THEN
-      ! Yee FDTD solver
-      CALL WRPX_PXR_PUSH_BVEC( &
-        xlo, xhi, ylo, yhi, zlo, zhi, &
-      	ex, exlo, exhi, &
-      	ey, eylo, eyhi, &
-      	ez, ezlo, ezhi, &
-      	bx, bxlo, bxhi, &
-      	by, bylo, byhi, &
-      	bz, bzlo, bzhi, &
-      	dtsdx,dtsdy,dtsdz &
-#ifdef WARPX_RZ
-        ,xmin,dx &
-#endif
-        )
-    ELSE IF (maxwell_fdtd_solver_id .eq. 1) THEN
-      ! Cole-Karkkainen FDTD solver
-      CALL WRPX_PXR_PUSH_BVEC_CKC( &
-        xlo, xhi, ylo, yhi, zlo, zhi, &
-      	ex, exlo, exhi, &
-      	ey, eylo, eyhi, &
-      	ez, ezlo, ezhi, &
-      	bx, bxlo, bxhi, &
-      	by, bylo, byhi, &
-      	bz, bzlo, bzhi, &
-      	dtsdx,dtsdy,dtsdz)
-    ENDIF
-  end subroutine warpx_push_bvec
-=======
-  !> Main subroutine for the particle pusher (velocity and position)
-  !>
-  !> @param[in] np number of super-particles
-  !> @param[in] xp,yp,zp particle position arrays
-  !> @param[in] uxp,uyp,uzp normalized momentum in each direction
-  !> @param[in] gaminv particle Lorentz factors
-  !> @param[in] ex,ey,ez particle electric fields in each direction
-  !> @param[in] bx,by,bz particle magnetic fields in each direction
-  !> @param[in] q charge
-  !> @param[in] m masse
-  !> @param[in] dt time step
-  !> @param[in] particle_pusher_algo Particle pusher algorithm
-  subroutine warpx_particle_pusher(np,xp,yp,zp,uxp,uyp,uzp, &
-                                  gaminv,&
-                                  ex,ey,ez,bx,by,bz,q,m,dt, &
-                                  particle_pusher_algo) &
-       bind(C, name="warpx_particle_pusher")
-
-    INTEGER(c_long), INTENT(IN)   :: np
-    REAL(amrex_real),INTENT(INOUT)    :: gaminv(np)
-    REAL(amrex_real),INTENT(INOUT)    :: xp(np),yp(np),zp(np)
-    REAL(amrex_real),INTENT(INOUT)    :: uxp(np),uyp(np),uzp(np)
-    REAL(amrex_real),INTENT(IN)       :: ex(np),ey(np),ez(np)
-    REAL(amrex_real),INTENT(IN)       :: bx(np),by(np),bz(np)
-    REAL(amrex_real),INTENT(IN)       :: q,m,dt
-    INTEGER(c_long), INTENT(IN)   :: particle_pusher_algo
-
-    SELECT CASE (particle_pusher_algo)
-
-    !! Vay pusher -- Full push
-    CASE (1_c_long)
-      CALL pxr_set_gamma(np,uxp,uyp,uzp,gaminv)
-
-      CALL pxr_ebcancelpush3d(np,uxp,uyp,uzp,gaminv, &
-                                 ex,ey,ez,  &
-                                 bx,by,bz,q,m,dt,0_c_long)
-    CASE DEFAULT
-
-      ! Momentum pusher in a single loop
-      CALL pxr_boris_push_u_3d(np,uxp,uyp,uzp,&
-                                     gaminv, &
-                                     ex,ey,ez, &
-                                     bx,by,bz, &
-                                     q,m,dt)
-
-    END SELECT
-
-    !!!! --- push particle species positions a time step
-#if (AMREX_SPACEDIM == 3) || (defined WARPX_RZ)
-    CALL pxr_pushxyz(np,xp,yp,zp,uxp,uyp,uzp,gaminv,dt)
-#elif (AMREX_SPACEDIM == 2)
-    CALL pxr_pushxz(np,xp,zp,uxp,uzp,gaminv,dt)
-#endif
-
-  end subroutine warpx_particle_pusher
-
->>>>>>> dd40a0f5
-
-  ! _________________________________________________________________
-  !>
-  !> @brief
-<<<<<<< HEAD
-  !> Subroutine for pushing E with the grad F terms
-  !>
-  !> @param[in] xlo, xhi, ylo, yhi, zlo, zhi lower and higher bounds
-  !>            where to apply the solver (PICSAR's valid cells)
-  !> @param[inout] ex, ey, ez arrays for electric field to update
-  !> @param[in] f array for the charge-correction term
-  !> @param[in] exlo, exhi, eylo, eyhi, ezlo, ezhi lower and higher bound for
-  !>            the electric field arrays
-  !> @param[in] flo, fhi, lower and higher bound for the charge-correction term
-  !> @param[in] dtsdx_c2, dtsdy_c2, dtsdz_c2 factors dt/(dx, dy, dz)*c2
-  subroutine warpx_push_evec_f( &
-    xlo, xhi, ylo, yhi, zlo, zhi, &
-    ex, exlo, exhi, &
-    ey, eylo, eyhi, &
-    ez, ezlo, ezhi, &
-    f, flo, fhi, &
-    dtsdx_c2, dtsdy_c2, dtsdz_c2, &
-    maxwell_fdtd_solver_id) bind(C, name="warpx_push_evec_f")
-
-    integer(c_int), intent(in) :: xlo(BL_SPACEDIM), xhi(BL_SPACEDIM), &
-      ylo(BL_SPACEDIM), yhi(BL_SPACEDIM), zlo(BL_SPACEDIM), zhi(BL_SPACEDIM), &
-      exlo(BL_SPACEDIM), exhi(BL_SPACEDIM), eylo(BL_SPACEDIM), eyhi(BL_SPACEDIM), &
-      ezlo(BL_SPACEDIM), ezhi(BL_SPACEDIM), flo(BL_SPACEDIM), fhi(BL_SPACEDIM), &
-      maxwell_fdtd_solver_id
-
-    real(amrex_real), intent(IN OUT):: ex(*), ey(*), ez(*)
-
-    real(amrex_real), intent(IN):: f
-
-    real(amrex_real), intent(IN) :: dtsdx_c2, dtsdy_c2, dtsdz_c2
-
-    IF (maxwell_fdtd_solver_id .eq. 0) THEN
-      ! Yee FDTD solver
-      CALL WRPX_PXR_PUSH_EVEC_F( &
-        xlo, xhi, ylo, yhi, zlo, zhi, &
-      	ex, exlo, exhi, &
-      	ey, eylo, eyhi, &
-      	ez, ezlo, ezhi, &
-      	f, flo, fhi, &
-      	dtsdx_c2, dtsdy_c2, dtsdz_c2)
-    ELSE IF (maxwell_fdtd_solver_id .eq. 1) THEN
-      ! Cole-Karkkainen FDTD solver
-      CALL WRPX_PXR_PUSH_EVEC_F_CKC( &
-        xlo, xhi, ylo, yhi, zlo, zhi, &
-      	ex, exlo, exhi, &
-      	ey, eylo, eyhi, &
-      	ez, ezlo, ezhi, &
-      	f, flo, fhi, &
-      	dtsdx_c2, dtsdy_c2, dtsdz_c2)
-    ENDIF
-  end subroutine warpx_push_evec_f
-=======
-  !> Main subroutine for the particle pusher (velocity)
-  !>
-  !> @param[in] np number of super-particles
-  !> @param[in] xp,yp,zp particle position arrays
-  !> @param[in] uxp,uyp,uzp normalized momentum in each direction
-  !> @param[in] gaminv particle Lorentz factors
-  !> @param[in] ex,ey,ez particle electric fields in each direction
-  !> @param[in] bx,by,bz particle magnetic fields in each direction
-  !> @param[in] q charge
-  !> @param[in] m masse
-  !> @param[in] dt time step
-  !> @param[in] particle_pusher_algo Particle pusher algorithm
-  subroutine warpx_particle_pusher_momenta(np,xp,yp,zp,uxp,uyp,uzp, &
-                                  gaminv,&
-                                  ex,ey,ez,bx,by,bz,q,m,dt, &
-                                  particle_pusher_algo) &
-       bind(C, name="warpx_particle_pusher_momenta")
-
-    INTEGER(c_long), INTENT(IN)   :: np
-    REAL(amrex_real),INTENT(INOUT)    :: gaminv(np)
-    REAL(amrex_real),INTENT(IN)       :: xp(np),yp(np),zp(np)
-    REAL(amrex_real),INTENT(INOUT)    :: uxp(np),uyp(np),uzp(np)
-    REAL(amrex_real),INTENT(IN)       :: ex(np),ey(np),ez(np)
-    REAL(amrex_real),INTENT(IN)       :: bx(np),by(np),bz(np)
-    REAL(amrex_real),INTENT(IN)       :: q,m,dt
-    INTEGER(c_long), INTENT(IN)   :: particle_pusher_algo
-
-    SELECT CASE (particle_pusher_algo)
-
-    !! Vay pusher -- Full push
-    CASE (1_c_long)
-      CALL pxr_set_gamma(np,uxp,uyp,uzp,gaminv)
-
-      CALL pxr_ebcancelpush3d(np,uxp,uyp,uzp,gaminv, &
-                                 ex,ey,ez,  &
-                                 bx,by,bz,q,m,dt,0_c_long)
-    CASE DEFAULT
-
-      ! Momentum pusher in a single loop
-      CALL pxr_boris_push_u_3d(np,uxp,uyp,uzp,&
-                                     gaminv, &
-                                     ex,ey,ez, &
-                                     bx,by,bz, &
-                                     q,m,dt)
-
-    END SELECT
-
-  end subroutine warpx_particle_pusher_momenta
->>>>>>> dd40a0f5
-
 end module warpx_to_pxr_module