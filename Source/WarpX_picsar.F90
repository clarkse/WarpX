#if (BL_SPACEDIM == 3)

#define WRPX_PXR_GETEB_ENERGY_CONSERVING geteb3d_energy_conserving

#elif (BL_SPACEDIM == 2)

#define WRPX_PXR_GETEB_ENERGY_CONSERVING geteb2dxz_energy_conserving

#endif

#define LVECT_CURRDEPO 8_c_long
#define LVECT_FIELDGATHE 64_c_long

! _________________________________________________________________
!
!> @brief
!> Module that contains subroutines to be called with AMReX
!> and that uses subroutines of Picsar
!>
!> @details
!> This avoids the use of interface with bind in the core of Picsar
!> This enables the use of integer in AMReX and Logical in Picsar
!> wihtout compatibility issue
!>
!> @author
!> Weiqun Zhang
!> Ann Almgren
!> Remi Lehe
!> Mathieu Lobet
!>
module warpx_to_pxr_module
! _________________________________________________________________

  use iso_c_binding
<<<<<<< HEAD
  use amrex_fort_module, only : amrex_real
=======
  use bl_fort_module, only : c_real
  use constants
>>>>>>> 7f971f06

  implicit none

  integer, parameter :: pxr_logical = 8

contains

  ! _________________________________________________________________
  !>
  !> @brief
  !> Main subroutine for the field gathering process
  !>
  !> @param[in] np number of particles
  !> @param[in] xp,yp,zp particle position arrays
  !> @param[in] ex,ey,ez particle electric fields in each direction
  !> @param[in] bx,by,bz particle magnetic fields in each direction
  !> @param[in] xmin,ymin,zmin tile grid minimum position
  !> @param[in] dx,dy,dz space discretization steps
  !> @param[in] nx,ny,nz number of cells
  !> @param[in] nxguard,nyguard,nzguard number of guard cells
  !> @param[in] nox,noy,noz interpolation order
  !> @param[in] exg,eyg,ezg electric field grid arrays
  !> @param[in] bxg,byg,bzg electric field grid arrays
  !> @param[in] lvect vector length
  !>
  subroutine warpx_geteb_energy_conserving(np,xp,yp,zp, &
       ex,ey,ez,bx,by,bz,xmin,ymin,zmin,dx,dy,dz,nx,ny,nz,nxguard,nyguard,nzguard, &
       nox,noy,noz,exg,eyg,ezg,bxg,byg,bzg, &
       ll4symtry,l_lower_order_in_v, &  !!!!!!!
       lvect,&
       field_gathe_algo) &
       bind(C, name="warpx_geteb_energy_conserving")

    integer(c_long), intent(in) :: field_gathe_algo
    integer(c_long), intent(in) :: np,nx,ny,nz,nox,noy,noz,nxguard,nyguard,nzguard
    integer(c_int), intent(in)  :: ll4symtry,l_lower_order_in_v
    integer(c_long),intent(in)   :: lvect
    real(amrex_real), intent(in), dimension(np) :: xp,yp,zp
    real(amrex_real), intent(out), dimension(np) :: ex,ey,ez,bx,by,bz
    real(amrex_real), intent(in)    :: xmin,ymin,zmin,dx,dy,dz
    real(amrex_real), intent(in), dimension(-nxguard:nx+nxguard,-nyguard:ny+nyguard,-nzguard:nz+nzguard) :: exg,eyg,ezg
    real(amrex_real), intent(in), dimension(-nxguard:nx+nxguard,-nyguard:ny+nyguard,-nzguard:nz+nzguard) :: bxg,byg,bzg

    logical(pxr_logical) :: pxr_ll4symtry, pxr_l_lower_order_in_v

    pxr_ll4symtry = ll4symtry .eq. 1
    pxr_l_lower_order_in_v = l_lower_order_in_v .eq. 1

    CALL WRPX_PXR_GETEB_ENERGY_CONSERVING(np,xp,yp,zp, &
         ex,ey,ez,bx,by,bz,xmin,ymin,zmin,dx,dy,dz,nx,ny,nz,nxguard,nyguard,nzguard, &
         nox,noy,noz,exg,eyg,ezg,bxg,byg,bzg, &
         pxr_ll4symtry, pxr_l_lower_order_in_v, &
         lvect, &
         field_gathe_algo)

  end subroutine warpx_geteb_energy_conserving

! _________________________________________________________________
!>
!> @brief
!> Main subroutine for the charge deposition
!>
!> @details
!> This subroutines enable to controle the interpolation order
!> via the parameters nox,noy,noz and the type of algorithm via
!> the parameter charge_depo_algo
!
!> @param[inout] rho charge array
!> @param[in] np number of particles
!> @param[in] xp,yp,zp particle position arrays
!> @param[in] w particle weight arrays
!> @param[in] q particle species charge
!> @param[in] xmin,ymin,zmin tile grid minimum position
!> @param[in] dx,dy,dz space discretization steps
!> @param[in] nx,ny,nz number of cells
!> @param[in] nxguard,nyguard,nzguard number of guard cells
!> @param[in] nox,noy,noz interpolation order
!> @param[in] lvect vector length
!> @param[in] charge_depo_algo algorithm choice for the charge deposition
!>
subroutine warpx_charge_deposition(rho,np,xp,yp,zp,w,q,xmin,ymin,zmin,dx,dy,dz,nx,ny,nz,&
   nxguard,nyguard,nzguard,nox,noy,noz,lvect,charge_depo_algo) &
  bind(C, name="warpx_charge_deposition")

  integer(c_long), intent(IN)                                  :: np
  integer(c_long), intent(IN)                                  :: nx,ny,nz
  integer(c_long), intent(IN)                                  :: nxguard,nyguard,nzguard
  integer(c_long), intent(IN)                                  :: nox,noy,noz
  real(amrex_real), intent(IN OUT), dimension(-nxguard:nx+nxguard,&
       &                                  -nyguard:ny+nyguard,&
       &                                  -nzguard:nz+nzguard) :: rho
  real(amrex_real), intent(IN)                                     :: q
  real(amrex_real), intent(IN)                                     :: dx,dy,dz
  real(amrex_real), intent(IN)                                     :: xmin,ymin,zmin
  real(amrex_real), intent(IN),  dimension(np)                     :: xp,yp,zp,w
  integer(c_long), intent(IN)                                  :: lvect
  integer(c_long), intent(IN)                                  :: charge_depo_algo


  ! Dimension 3
#if (BL_SPACEDIM==3)

  SELECT CASE(charge_depo_algo)

  ! Scalar classical charge deposition subroutines
  CASE(1)
    IF ((nox.eq.1).and.(noy.eq.1).and.(noz.eq.1)) THEN

      CALL depose_rho_scalar_1_1_1(rho,np,xp,yp,zp,w,q,xmin,ymin,zmin,dx,dy,dz,nx,ny,nz,&
    nxguard,nyguard,nzguard,lvect)

    ELSE IF ((nox.eq.2).and.(noy.eq.2).and.(noz.eq.2)) THEN

      CALL depose_rho_scalar_2_2_2(rho,np,xp,yp,zp,w,q,xmin,ymin,zmin,dx,dy,dz,nx,ny,nz,&
    nxguard,nyguard,nzguard,lvect)

    ELSE IF ((nox.eq.3).and.(noy.eq.3).and.(noz.eq.3)) THEN

      CALL depose_rho_scalar_3_3_3(rho,np,xp,yp,zp,w,q,xmin,ymin,zmin,dx,dy,dz,nx,ny,nz,&
    nxguard,nyguard,nzguard,lvect)

    ELSE
      CALL pxr_depose_rho_n(rho,np,xp,yp,zp,w,q,xmin,ymin,zmin,dx,dy,dz,nx,ny,nz,&
                  nxguard,nyguard,nzguard,nox,noy,noz, &
                  .TRUE._c_long,.FALSE._c_long)
    ENDIF

  ! Optimized subroutines
  CASE DEFAULT

    IF ((nox.eq.1).and.(noy.eq.1).and.(noz.eq.1)) THEN
      CALL depose_rho_vecHVv2_1_1_1(rho,np,xp,yp,zp,w,q,xmin,ymin,zmin,dx,dy,dz,nx,ny,nz,&
               nxguard,nyguard,nzguard,lvect)
    ELSE
      CALL pxr_depose_rho_n(rho,np,xp,yp,zp,w,q,xmin,ymin,zmin,dx,dy,dz,nx,ny,nz,&
                  nxguard,nyguard,nzguard,nox,noy,noz, &
                  .TRUE._c_long,.FALSE._c_long)
    ENDIF
  END SELECT

  ! Dimension 2
#elif (BL_SPACEDIM==2)


#endif

 end subroutine warpx_charge_deposition

  ! _________________________________________________________________
  !>
  !> @brief
  !> Main subroutine for the current deposition
  !>
  !> @details
  !> This subroutines enable to controle the interpolation order
  !> via the parameters nox,noy,noz and the type of algorithm via
  !> the parameter current_depo_algo
  !
  !> @param[inout] jx,jy,jz current arrays
  !> @param[in] np number of particles
  !> @param[in] xp,yp,zp particle position arrays
  !> @param[in] uxp,uyp,uzp particle momentum arrays
  !> @param[in] gaminv inverve of the particle Lorentz factor (array)
  !> @param[in] w particle weight arrays
  !> @param[in] q particle species charge
  !> @param[in] xmin,ymin,zmin tile grid minimum position
  !> @param[in] dx,dy,dz space discretization steps
  !> @param[in] nx,ny,nz number of cells
  !> @param[in] nxguard,nyguard,nzguard number of guard cells
  !> @param[in] nox,noy,noz interpolation order
  !> @param[in] lvect vector length
  !> @param[in] charge_depo_algo algorithm choice for the charge deposition
  !>
  subroutine warpx_current_deposition(jx,jy,jz,np,xp,yp,zp,uxp,uyp,uzp,gaminv,&
                                      w,q,xmin,ymin,zmin,dt,dx,dy,dz,nx,ny,nz,&
                                      nxguard,nyguard,nzguard,nox,noy,noz,&
                                      lvect,current_depo_algo) &
                                      bind(C, name="warpx_current_deposition")

    integer(c_long), intent(IN)                                  :: np
    integer(c_long), intent(IN)                                  :: nx,ny,nz
    integer(c_long), intent(IN)                                  :: nxguard,nyguard,nzguard
    integer(c_long), intent(IN)                                  :: nox,noy,noz
    real(amrex_real), intent(IN OUT), dimension(-nxguard:nx+nxguard,&
         &                                  -nyguard:ny+nyguard,&
         &                                  -nzguard:nz+nzguard) :: jx,jy,jz
<<<<<<< HEAD
    real(amrex_real), intent(IN)                                     :: q
    real(amrex_real), intent(IN)                                     :: dx,dy,dz
    real(amrex_real), intent(IN)                                     :: dt
    real(amrex_real), intent(IN)                                     :: xmin,ymin,zmin
    real(amrex_real), intent(IN),  dimension(np)                     :: xp,yp,zp,w
    real(amrex_real), intent(IN),  dimension(np)                     :: uxp,uyp,uzp
    real(amrex_real), intent(IN),  dimension(np)                     :: gaminv
    integer(c_int), intent(IN)                                   :: lvect
    integer(c_int), intent(IN)                                   :: current_depo_algo
=======
    real(c_real), intent(IN)                                     :: q
    real(c_real), intent(IN)                                     :: dx,dy,dz
    real(c_real), intent(IN)                                     :: dt
    real(c_real), intent(IN)                                     :: xmin,ymin,zmin
    real(c_real), intent(IN),  dimension(np)                     :: xp,yp,zp,w
    real(c_real), intent(IN),  dimension(np)                     :: uxp,uyp,uzp
    real(c_real), intent(IN),  dimension(np)                     :: gaminv
    integer(c_long), intent(IN)                                  :: lvect
    integer(c_long), intent(IN)                                  :: current_depo_algo
>>>>>>> 7f971f06

    ! Dimension 3
#if (BL_SPACEDIM==3)

    SELECT CASE(current_depo_algo)

    ! Scalar classical current deposition subroutines
    CASE(3)

      IF ((nox.eq.1).and.(noy.eq.1).and.(noz.eq.1)) THEN
        CALL depose_jxjyjz_scalar_1_1_1(jx,jy,jz,np,xp,yp,zp,uxp,uyp,uzp,gaminv,w,q,xmin,ymin,zmin, &
             dt,dx,dy,dz,nx,ny,nz,nxguard,nyguard,nzguard)
      ELSE IF ((nox.eq.2).and.(noy.eq.2).and.(noz.eq.2)) THEN
        CALL depose_jxjyjz_scalar_2_2_2(jx,jy,jz,np,xp,yp,zp,uxp,uyp,uzp,gaminv,w,q,xmin,ymin,zmin, &
             dt,dx,dy,dz,nx,ny,nz,nxguard,nyguard,nzguard)
      ELSE IF ((nox.eq.3).and.(noy.eq.3).and.(noz.eq.3)) THEN
        CALL depose_jxjyjz_scalar_3_3_3(jx,jy,jz,np,xp,yp,zp,uxp,uyp,uzp,gaminv,w,q,xmin,ymin,zmin, &
             dt,dx,dy,dz,nx,ny,nz,nxguard,nyguard,nzguard)
      ELSE
        CALL pxr_depose_jxjyjz_esirkepov_n(jx,jy,jz,np,xp,yp,zp,uxp,uyp,uzp,gaminv,w,q,xmin,ymin,zmin, &
             dt,dx,dy,dz,nx,ny,nz,nxguard,nyguard,nzguard, &
             nox,noy,noz,.TRUE._c_long,.FALSE._c_long)
      ENDIF

    ! Optimized classical current deposition
    CASE(2)

      IF ((nox.eq.1).and.(noy.eq.1).and.(noz.eq.1)) THEN
        CALL depose_jxjyjz_vecHVv2_1_1_1(jx,jy,jz,np,xp,yp,zp,uxp,uyp,uzp,gaminv,w,q,xmin,ymin,zmin, &
                 dt,dx,dy,dz,nx,ny,nz,nxguard,nyguard,nzguard)
      ELSE IF ((nox.eq.2).and.(noy.eq.2).and.(noz.eq.2)) THEN
        CALL depose_jxjyjz_vecHVv2_2_2_2(jx,jy,jz,np,xp,yp,zp,uxp,uyp,uzp,gaminv,w,q,xmin,ymin,zmin, &
                 dt,dx,dy,dz,nx,ny,nz,nxguard,nyguard,nzguard)
      ELSE IF ((nox.eq.3).and.(noy.eq.3).and.(noz.eq.3)) THEN
        CALL depose_jxjyjz_vecHVv3_3_3_3(jx,jy,jz,np,xp,yp,zp,uxp,uyp,uzp,gaminv,w,q,xmin,ymin,zmin, &
                 dt,dx,dy,dz,nx,ny,nz,nxguard,nyguard,nzguard)
      ELSE
        CALL pxr_depose_jxjyjz_esirkepov_n(jx,jy,jz,np,xp,yp,zp,uxp,uyp,uzp,gaminv,w,q,xmin,ymin,zmin, &
             dt,dx,dy,dz,nx,ny,nz,nxguard,nyguard,nzguard, &
             nox,noy,noz,.TRUE._c_long,.FALSE._c_long)
      ENDIF

    ! Esirkepov non optimized
    CASE(1)

        CALL pxr_depose_jxjyjz_esirkepov_n(jx,jy,jz,np,xp,yp,zp,uxp,uyp,uzp,gaminv,w,q,xmin,ymin,zmin, &
             dt,dx,dy,dz,nx,ny,nz,nxguard,nyguard,nzguard, &
             nox,noy,noz,.TRUE._c_long,.FALSE._c_long)

    ! Optimized Esirkepov
    CASE DEFAULT

      IF ((nox.eq.1).and.(noy.eq.1).and.(noz.eq.1)) THEN
        CALL depose_jxjyjz_esirkepov_1_1_1(jx,jy,jz,np,xp,yp,zp,uxp,uyp,uzp,gaminv,w,q,xmin,ymin,zmin, &
                                            dt,dx,dy,dz,nx,ny,nz,nxguard,nyguard,nzguard, &
                                            nox,noy,noz,.TRUE._c_long,.FALSE._c_long)
      ELSE IF ((nox.eq.2).and.(noy.eq.2).and.(noz.eq.2)) THEN
        CALL depose_jxjyjz_esirkepov_2_2_2(jx,jy,jz,np,xp,yp,zp,uxp,uyp,uzp,gaminv,w,q,xmin,ymin,zmin, &
                                            dt,dx,dy,dz,nx,ny,nz,nxguard,nyguard,nzguard, &
                                            nox,noy,noz,.TRUE._c_long,.FALSE._c_long)
      ELSE IF ((nox.eq.3).and.(noy.eq.3).and.(noz.eq.3)) THEN
        CALL depose_jxjyjz_esirkepov_3_3_3(jx,jy,jz,np,xp,yp,zp,uxp,uyp,uzp,gaminv,w,q,xmin,ymin,zmin, &
                                            dt,dx,dy,dz,nx,ny,nz,nxguard,nyguard,nzguard, &
                                            nox,noy,noz,.TRUE._c_long,.FALSE._c_long)
      ELSE
        CALL pxr_depose_jxjyjz_esirkepov_n(jx,jy,jz,np,xp,yp,zp,uxp,uyp,uzp,gaminv,w,q,xmin,ymin,zmin, &
             dt,dx,dy,dz,nx,ny,nz,nxguard,nyguard,nzguard, &
             nox,noy,noz,.TRUE._c_long,.FALSE._c_long)
      ENDIF

    END SELECT

    ! Dimension 2
#elif (BL_SPACEDIM==2)

      IF ((nox.eq.1).and.(noz.eq.1)) THEN
        CALL pxr_depose_jxjyjz_esirkepov2d_1_1(jx,jy,jz,np,xp,zp,uxp,uyp,uzp, &
	     	gaminv,w,q,xmin,zmin,dt,dx,dz,nx,nz,nxguard,nzguard, &
        	nox,noz,LVECT,.TRUE._c_long,.FALSE._c_long,.FALSE._c_long,&
		.FALSE._c_long)
      ELSE IF ((nox.eq.2).and.(noz.eq.2)) THEN
        CALL pxr_depose_jxjyjz_esirkepov2d_2_2(jx,jy,jz,np,xp,zp,uxp,uyp,uzp, &
	     	gaminv,w,q,xmin,zmin,dt,dx,dz,nx,nz,nxguard,nzguard, &
        	nox,noz,LVECT,.TRUE._c_long,.FALSE._c_long,.FALSE._c_long,&
		.FALSE._c_long)
      ELSE IF ((nox.eq.3).and.(noz.eq.3)) THEN
        CALL pxr_depose_jxjyjz_esirkepov2d_3_3(jx,jy,jz,np,xp,zp,uxp,uyp,uzp, &
	     	gaminv,w,q,xmin,zmin,dt,dx,dz,nx,nz,nxguard,nzguard, &
        	nox,noz,LVECT,.TRUE._c_long,.FALSE._c_long,.FALSE._c_long,&
		.FALSE._c_long)
      ELSE
        CALL pxr_depose_jxjyjz_esirkepov2d_n(jx,jy,jz,np,xp,yp,zp,uxp,uyp,uzp,&
	     gaminv,w,q,xmin,zmin,dt,dx,dz,nx,nz,nxguard,nzguard, &
             nox,noz,.TRUE._c_long,.FALSE._c_long)
      ENDIF

#endif


  end subroutine

  ! _________________________________________________________________
  !>
  !> @brief
  !> Main subroutine for the particle pusher
  !>
  !> @param[in] np number of super-particles
  !> @param[in] xp,yp,zp particle position arrays
  !> @param[in] uxp,uyp,uzp normalized momentum in each direction
  !> @param[in] gaminv particle Lorentz factors
  !> @param[in] ex,ey,ez particle electric fields in each direction
  !> @param[in] bx,by,bz particle magnetic fields in each direction
  !> @param[in] q charge
  !> @param[in] m masse
  !> @param[in] dt time step
  !> @param[in] particle_pusher_algo Particle pusher algorithm
  subroutine warpx_particle_pusher(np,xp,yp,zp,uxp,uyp,uzp, &
                                  gaminv,&
                                  ex,ey,ez,bx,by,bz,q,m,dt, &
                                  particle_pusher_algo) &
       bind(C, name="warpx_particle_pusher")

    INTEGER(c_long), INTENT(IN)   :: np
    REAL(amrex_real),INTENT(INOUT)    :: gaminv(np)
    REAL(amrex_real),INTENT(INOUT)    :: xp(np),yp(np),zp(np)
    REAL(amrex_real),INTENT(INOUT)    :: uxp(np),uyp(np),uzp(np)
    REAL(amrex_real),INTENT(IN)       :: ex(np),ey(np),ez(np)
    REAL(amrex_real),INTENT(IN)       :: bx(np),by(np),bz(np)
    REAL(amrex_real),INTENT(IN)       :: q,m,dt
    INTEGER(c_long), INTENT(IN)   :: particle_pusher_algo

    SELECT CASE (particle_pusher_algo)

    !! Vay pusher -- Full push
    CASE (1_c_long)
!#if (BL_SPACEDIM == 3)
      CALL pxr_ebcancelpush3d(np,uxp,uyp,uzp,gaminv, &
                                 ex,ey,ez,  &
                                 bx,by,bz,q,m,dt,0_c_long)
!#else
!      call bl_error("Is there a 2d Vay pusher implemented?")
!#endif
    CASE DEFAULT

      ! Momentum pusher in a single loop
      CALL pxr_boris_push_u_3d(np,uxp,uyp,uzp,&
                                     gaminv, &
                                     ex,ey,ez, &
                                     bx,by,bz, &
                                     q,m,dt)

      ! Momentum pusher by block
!       CALL pxr_boris_push_u_3d_block(np,uxp,uyp,uzp,&
!                                      gaminv, &
!                                      ex,ey,ez, &
!                                      bx,by,bz, &
!                                      q,m,dt,lvect)

      !! --- Push velocity with E half step
<<<<<<< HEAD
      CALL pxr_epush_v(np,uxp,uyp,uzp,      &
                      ex,ey,ez,q,m,dt*0.5_amrex_real)
=======
!       CALL pxr_epush_v(np,uxp,uyp,uzp,      &
!                       ex,ey,ez,q,m,dt*0.5_c_real)
>>>>>>> 7f971f06
      !! --- Set gamma of particles
!       CALL pxr_set_gamma(np,uxp,uyp,uzp,gaminv)
      !! --- Push velocity with B
!       CALL pxr_bpush_v(np,uxp,uyp,uzp,gaminv,      &
!                       bx,by,bz,q,m,dt)
      !!! --- Push velocity with E half step
<<<<<<< HEAD
      CALL pxr_epush_v(np,uxp,uyp,uzp,      &
                      ex,ey,ez,q,m,dt*0.5_amrex_real)
=======
!       CALL pxr_epush_v(np,uxp,uyp,uzp,      &
!                       ex,ey,ez,q,m,dt*0.5_c_real)
>>>>>>> 7f971f06
      !! --- Set gamma of particles
!       CALL pxr_set_gamma(np,uxp,uyp,uzp,gaminv)
      
    END SELECT

    !!!! --- push particle species positions a time step
#if (BL_SPACEDIM == 3)
    CALL pxr_pushxyz(np,xp,yp,zp,uxp,uyp,uzp,gaminv,dt)
#elif (BL_SPACEDIM == 2)
    CALL pxr_pushxz(np,xp,zp,uxp,uzp,gaminv,dt)
#endif

  end subroutine

<<<<<<< HEAD

  ! _________________________________________________________________
  !>
  !> @brief
  !> Main function in warpx for evolving the electric field
  !>
  subroutine warpx_push_evec(ex,ey,ez,bx,by,bz,jx,jy,jz,mudt,    &
       dtsdx,dtsdy,dtsdz,nx,ny,nz,   &
       norderx,nordery,norderz,             &
       nxguard,nyguard,nzguard,nxs,nys,nzs, &
       l_nodalgrid) &  !!!!!
       bind(C, name="warpx_push_evec")

    integer(c_long) :: nx,ny,nz,nxguard,nyguard,nzguard,nxs,nys,nzs,norderx,nordery,norderz
    real(amrex_real), intent(IN OUT), dimension(-nxguard:nx+nxguard,&
         &                                  -nyguard:ny+nyguard,&
         &                                  -nzguard:nz+nzguard) :: ex,ey,ez
    real(amrex_real), intent(IN), dimension(-nxguard:nx+nxguard,&
         &                                  -nyguard:ny+nyguard,&
         &                                  -nzguard:nz+nzguard) :: bx,by,bz
    real(amrex_real), intent(IN), dimension(-nxguard:nx+nxguard,&
         &                              -nyguard:ny+nyguard,&
         &                              -nzguard:nz+nzguard) :: jx, jy, jz
    real(amrex_real), intent(IN) :: mudt,dtsdx(norderx/2),dtsdy(nordery/2),dtsdz(norderz/2)
    integer(c_int)           :: l_nodalgrid
    logical(pxr_logical)     :: pxr_l_nodalgrid

    pxr_l_nodalgrid = l_nodalgrid .eq. 1

    if ((norderx.eq.2).and.(nordery.eq.2).and.(norderz.eq.2)) then

      call WRPX_PXR_PUSH_EVEC(ex,ey,ez,bx,by,bz,jx,jy,jz,mudt, &
           dtsdx,dtsdy,dtsdz,nx,ny,nz,   &
           nxguard,nyguard,nzguard,nxs,nys,nzs, &
           pxr_l_nodalgrid)

    else

     call WRPX_PXR_PUSH_EVEC_NORDER(ex,ey,ez,bx,by,bz,jx,jy,jz,mudt, &
          dtsdx,dtsdy,dtsdz,nx,ny,nz,   &
          norderx,nordery,norderz,             &
          nxguard,nyguard,nzguard,nxs,nys,nzs, &
          pxr_l_nodalgrid)

   end if

 end subroutine warpx_push_evec

  ! _________________________________________________________________
  !>
  !> @brief
  !> Main function in warpx for evolving the magnetic field
  !>
  subroutine warpx_push_bvec(ex,ey,ez,bx,by,bz,                  &
       dtsdx,dtsdy,dtsdz,nx,ny,nz,          &
       norderx,nordery,norderz,             &
       nxguard,nyguard,nzguard,nxs,nys,nzs, &
       l_nodalgrid) &  !!!!!
       bind(C, name="warpx_push_bvec")

    integer(c_long) :: nx,ny,nz,nxguard,nyguard,nzguard,nxs,nys,nzs,norderx,nordery,norderz
    real(amrex_real), intent(IN OUT), dimension(-nxguard:nx+nxguard,&
         &                                  -nyguard:ny+nyguard,&
         &                                  -nzguard:nz+nzguard) :: bx,by,bz
    real(amrex_real), intent(IN), dimension(-nxguard:nx+nxguard,&
         &                              -nyguard:ny+nyguard,&
         &                              -nzguard:nz+nzguard) :: ex,ey,ez
    real(amrex_real), intent(IN) :: dtsdx(norderx/2),dtsdy(nordery/2),dtsdz(norderz/2)
    integer(c_int)           :: l_nodalgrid
    logical(pxr_logical)     :: pxr_l_nodalgrid

    pxr_l_nodalgrid = l_nodalgrid .eq. 1

    if ((norderx.eq.2).and.(nordery.eq.2).and.(norderz.eq.2)) then

      call WRPX_PXR_PUSH_BVEC(ex,ey,ez,bx,by,bz,                  &
           dtsdx,dtsdy,dtsdz,nx,ny,nz,          &
           nxguard,nyguard,nzguard,nxs,nys,nzs, &
           pxr_l_nodalgrid)

    else

      call WRPX_PXR_PUSH_BVEC_NORDER(ex,ey,ez,bx,by,bz,                  &
           dtsdx,dtsdy,dtsdz,nx,ny,nz,          &
           norderx,nordery,norderz,             &
           nxguard,nyguard,nzguard,nxs,nys,nzs, &
           pxr_l_nodalgrid)

    endif


  end subroutine warpx_push_bvec

end module warpx_to_pxr_module
=======
end module warpx_to_pxr_module
>>>>>>> 7f971f06
<|MERGE_RESOLUTION|>--- conflicted
+++ resolved
@@ -32,12 +32,8 @@
 ! _________________________________________________________________
 
   use iso_c_binding
-<<<<<<< HEAD
   use amrex_fort_module, only : amrex_real
-=======
-  use bl_fort_module, only : c_real
   use constants
->>>>>>> 7f971f06
 
   implicit none
 
@@ -224,27 +220,15 @@
     real(amrex_real), intent(IN OUT), dimension(-nxguard:nx+nxguard,&
          &                                  -nyguard:ny+nyguard,&
          &                                  -nzguard:nz+nzguard) :: jx,jy,jz
-<<<<<<< HEAD
-    real(amrex_real), intent(IN)                                     :: q
-    real(amrex_real), intent(IN)                                     :: dx,dy,dz
-    real(amrex_real), intent(IN)                                     :: dt
-    real(amrex_real), intent(IN)                                     :: xmin,ymin,zmin
-    real(amrex_real), intent(IN),  dimension(np)                     :: xp,yp,zp,w
-    real(amrex_real), intent(IN),  dimension(np)                     :: uxp,uyp,uzp
-    real(amrex_real), intent(IN),  dimension(np)                     :: gaminv
-    integer(c_int), intent(IN)                                   :: lvect
-    integer(c_int), intent(IN)                                   :: current_depo_algo
-=======
-    real(c_real), intent(IN)                                     :: q
-    real(c_real), intent(IN)                                     :: dx,dy,dz
-    real(c_real), intent(IN)                                     :: dt
-    real(c_real), intent(IN)                                     :: xmin,ymin,zmin
-    real(c_real), intent(IN),  dimension(np)                     :: xp,yp,zp,w
-    real(c_real), intent(IN),  dimension(np)                     :: uxp,uyp,uzp
-    real(c_real), intent(IN),  dimension(np)                     :: gaminv
+    real(amrex_real), intent(IN)                                 :: q
+    real(amrex_real), intent(IN)                                 :: dx,dy,dz
+    real(amrex_real), intent(IN)                                 :: dt
+    real(amrex_real), intent(IN)                                 :: xmin,ymin,zmin
+    real(amrex_real), intent(IN),  dimension(np)                 :: xp,yp,zp,w
+    real(amrex_real), intent(IN),  dimension(np)                 :: uxp,uyp,uzp
+    real(amrex_real), intent(IN),  dimension(np)                 :: gaminv
     integer(c_long), intent(IN)                                  :: lvect
     integer(c_long), intent(IN)                                  :: current_depo_algo
->>>>>>> 7f971f06
 
     ! Dimension 3
 #if (BL_SPACEDIM==3)
@@ -404,26 +388,16 @@
 !                                      q,m,dt,lvect)
 
       !! --- Push velocity with E half step
-<<<<<<< HEAD
-      CALL pxr_epush_v(np,uxp,uyp,uzp,      &
-                      ex,ey,ez,q,m,dt*0.5_amrex_real)
-=======
 !       CALL pxr_epush_v(np,uxp,uyp,uzp,      &
 !                       ex,ey,ez,q,m,dt*0.5_c_real)
->>>>>>> 7f971f06
       !! --- Set gamma of particles
 !       CALL pxr_set_gamma(np,uxp,uyp,uzp,gaminv)
       !! --- Push velocity with B
 !       CALL pxr_bpush_v(np,uxp,uyp,uzp,gaminv,      &
 !                       bx,by,bz,q,m,dt)
       !!! --- Push velocity with E half step
-<<<<<<< HEAD
-      CALL pxr_epush_v(np,uxp,uyp,uzp,      &
-                      ex,ey,ez,q,m,dt*0.5_amrex_real)
-=======
 !       CALL pxr_epush_v(np,uxp,uyp,uzp,      &
 !                       ex,ey,ez,q,m,dt*0.5_c_real)
->>>>>>> 7f971f06
       !! --- Set gamma of particles
 !       CALL pxr_set_gamma(np,uxp,uyp,uzp,gaminv)
       
@@ -438,101 +412,4 @@
 
   end subroutine
 
-<<<<<<< HEAD
-
-  ! _________________________________________________________________
-  !>
-  !> @brief
-  !> Main function in warpx for evolving the electric field
-  !>
-  subroutine warpx_push_evec(ex,ey,ez,bx,by,bz,jx,jy,jz,mudt,    &
-       dtsdx,dtsdy,dtsdz,nx,ny,nz,   &
-       norderx,nordery,norderz,             &
-       nxguard,nyguard,nzguard,nxs,nys,nzs, &
-       l_nodalgrid) &  !!!!!
-       bind(C, name="warpx_push_evec")
-
-    integer(c_long) :: nx,ny,nz,nxguard,nyguard,nzguard,nxs,nys,nzs,norderx,nordery,norderz
-    real(amrex_real), intent(IN OUT), dimension(-nxguard:nx+nxguard,&
-         &                                  -nyguard:ny+nyguard,&
-         &                                  -nzguard:nz+nzguard) :: ex,ey,ez
-    real(amrex_real), intent(IN), dimension(-nxguard:nx+nxguard,&
-         &                                  -nyguard:ny+nyguard,&
-         &                                  -nzguard:nz+nzguard) :: bx,by,bz
-    real(amrex_real), intent(IN), dimension(-nxguard:nx+nxguard,&
-         &                              -nyguard:ny+nyguard,&
-         &                              -nzguard:nz+nzguard) :: jx, jy, jz
-    real(amrex_real), intent(IN) :: mudt,dtsdx(norderx/2),dtsdy(nordery/2),dtsdz(norderz/2)
-    integer(c_int)           :: l_nodalgrid
-    logical(pxr_logical)     :: pxr_l_nodalgrid
-
-    pxr_l_nodalgrid = l_nodalgrid .eq. 1
-
-    if ((norderx.eq.2).and.(nordery.eq.2).and.(norderz.eq.2)) then
-
-      call WRPX_PXR_PUSH_EVEC(ex,ey,ez,bx,by,bz,jx,jy,jz,mudt, &
-           dtsdx,dtsdy,dtsdz,nx,ny,nz,   &
-           nxguard,nyguard,nzguard,nxs,nys,nzs, &
-           pxr_l_nodalgrid)
-
-    else
-
-     call WRPX_PXR_PUSH_EVEC_NORDER(ex,ey,ez,bx,by,bz,jx,jy,jz,mudt, &
-          dtsdx,dtsdy,dtsdz,nx,ny,nz,   &
-          norderx,nordery,norderz,             &
-          nxguard,nyguard,nzguard,nxs,nys,nzs, &
-          pxr_l_nodalgrid)
-
-   end if
-
- end subroutine warpx_push_evec
-
-  ! _________________________________________________________________
-  !>
-  !> @brief
-  !> Main function in warpx for evolving the magnetic field
-  !>
-  subroutine warpx_push_bvec(ex,ey,ez,bx,by,bz,                  &
-       dtsdx,dtsdy,dtsdz,nx,ny,nz,          &
-       norderx,nordery,norderz,             &
-       nxguard,nyguard,nzguard,nxs,nys,nzs, &
-       l_nodalgrid) &  !!!!!
-       bind(C, name="warpx_push_bvec")
-
-    integer(c_long) :: nx,ny,nz,nxguard,nyguard,nzguard,nxs,nys,nzs,norderx,nordery,norderz
-    real(amrex_real), intent(IN OUT), dimension(-nxguard:nx+nxguard,&
-         &                                  -nyguard:ny+nyguard,&
-         &                                  -nzguard:nz+nzguard) :: bx,by,bz
-    real(amrex_real), intent(IN), dimension(-nxguard:nx+nxguard,&
-         &                              -nyguard:ny+nyguard,&
-         &                              -nzguard:nz+nzguard) :: ex,ey,ez
-    real(amrex_real), intent(IN) :: dtsdx(norderx/2),dtsdy(nordery/2),dtsdz(norderz/2)
-    integer(c_int)           :: l_nodalgrid
-    logical(pxr_logical)     :: pxr_l_nodalgrid
-
-    pxr_l_nodalgrid = l_nodalgrid .eq. 1
-
-    if ((norderx.eq.2).and.(nordery.eq.2).and.(norderz.eq.2)) then
-
-      call WRPX_PXR_PUSH_BVEC(ex,ey,ez,bx,by,bz,                  &
-           dtsdx,dtsdy,dtsdz,nx,ny,nz,          &
-           nxguard,nyguard,nzguard,nxs,nys,nzs, &
-           pxr_l_nodalgrid)
-
-    else
-
-      call WRPX_PXR_PUSH_BVEC_NORDER(ex,ey,ez,bx,by,bz,                  &
-           dtsdx,dtsdy,dtsdz,nx,ny,nz,          &
-           norderx,nordery,norderz,             &
-           nxguard,nyguard,nzguard,nxs,nys,nzs, &
-           pxr_l_nodalgrid)
-
-    endif
-
-
-  end subroutine warpx_push_bvec
-
-end module warpx_to_pxr_module
-=======
-end module warpx_to_pxr_module
->>>>>>> 7f971f06
+end module warpx_to_pxr_module