--- conflicted
+++ resolved
@@ -368,17 +368,6 @@
     ParticleReal* AMREX_RESTRICT zp = m_zp[thread_num].dataPtr() + offset;
     ParticleReal* AMREX_RESTRICT yp = m_yp[thread_num].dataPtr() + offset;
 
-<<<<<<< HEAD
-=======
-    // Lower corner of tile box physical domain
-    // Note that this includes guard cells since it is after tilebox.ngrow
-    const std::array<Real, 3>& xyzmin = WarpX::LowerCorner(tilebox, depos_lev);
-    // xyzmin is built on pti.tilebox(), so it does
-    // not include staggering, so the stagger_shift has to be done by hand.
-    // Alternatively, we could define xyzminx from tbx (and the same for 3
-    // directions and for jx, jy, jz). This way, sx0 would not be needed.
-    // Better for memory? worth trying?
->>>>>>> 46e29ba5
     const Dim3 lo = lbound(tilebox);
 
     BL_PROFILE_VAR_START(blp_deposit);
