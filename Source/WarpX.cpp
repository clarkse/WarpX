/* Copyright 2016-2020 Andrew Myers, Ann Almgren, Aurore Blelly
 * Axel Huebl, Burlen Loring, David Grote
 * Glenn Richardson, Jean-Luc Vay, Junmin Gu
 * Mathieu Lobet, Maxence Thevenet, Michael Rowan
 * Remi Lehe, Revathi Jambunathan, Weiqun Zhang
 * Yinjian Zhao, levinem
 *
 * This file is part of WarpX.
 *
 * License: BSD-3-Clause-LBNL
 */
#include "WarpX.H"

#include "BoundaryConditions/PML.H"
#include "Diagnostics/MultiDiagnostics.H"
#include "Diagnostics/ReducedDiags/MultiReducedDiags.H"
#include "EmbeddedBoundary/WarpXFaceInfoBox.H"
#include "FieldSolver/FiniteDifferenceSolver/FiniteDifferenceSolver.H"
#include "FieldSolver/FiniteDifferenceSolver/MacroscopicProperties/MacroscopicProperties.H"
#include "FieldSolver/FiniteDifferenceSolver/HybridPICModel/HybridPICModel.H"
#ifdef WARPX_USE_FFT
#   include "FieldSolver/SpectralSolver/SpectralKSpace.H"
#   ifdef WARPX_DIM_RZ
#       include "FieldSolver/SpectralSolver/SpectralSolverRZ.H"
#       include "BoundaryConditions/PML_RZ.H"
#   else
#       include "FieldSolver/SpectralSolver/SpectralSolver.H"
#   endif // RZ ifdef
#endif // use PSATD ifdef
#include "FieldSolver/WarpX_FDTD.H"
#include "Filter/NCIGodfreyFilter.H"
#include "Initialization/ExternalField.H"
#include "Particles/MultiParticleContainer.H"
#include "Fluids/MultiFluidContainer.H"
#include "Fluids/WarpXFluidContainer.H"
#include "Particles/ParticleBoundaryBuffer.H"
#include "AcceleratorLattice/AcceleratorLattice.H"
#include "Utils/TextMsg.H"
#include "Utils/WarpXAlgorithmSelection.H"
#include "Utils/WarpXConst.H"
#include "Utils/WarpXProfilerWrapper.H"
#include "Utils/WarpXUtil.H"

#include "FieldSolver/ImplicitSolvers/ImplicitSolverLibrary.H"

#include <ablastr/utils/SignalHandling.H>
#include <ablastr/warn_manager/WarnManager.H>

#ifdef AMREX_USE_SENSEI_INSITU
#   include <AMReX_AmrMeshInSituBridge.H>
#endif
#include <AMReX_Array4.H>
#include <AMReX_BLassert.H>
#include <AMReX_Box.H>
#include <AMReX_BoxArray.H>
#include <AMReX_Dim3.H>
#ifdef AMREX_USE_EB
#   include <AMReX_EBFabFactory.H>
#   include <AMReX_EBSupport.H>
#endif
#include <AMReX_FArrayBox.H>
#include <AMReX_FabArray.H>
#include <AMReX_FabFactory.H>
#include <AMReX_Geometry.H>
#include <AMReX_GpuControl.H>
#include <AMReX_GpuDevice.H>
#include <AMReX_GpuLaunch.H>
#include <AMReX_GpuQualifiers.H>
#include <AMReX_IArrayBox.H>
#include <AMReX_LayoutData.H>
#include <AMReX_MFIter.H>
#include <AMReX_MakeType.H>
#include <AMReX_MultiFab.H>
#include <AMReX_ParallelDescriptor.H>
#include <AMReX_ParmParse.H>
#include <AMReX_Print.H>
#include <AMReX_Random.H>
#include <AMReX_SPACE.H>
#include <AMReX_iMultiFab.H>

#include <algorithm>
#include <cmath>
#include <limits>
#include <optional>
#include <random>
#include <string>
#include <utility>

using namespace amrex;
using namespace warpx::fields;

int WarpX::do_moving_window = 0;
int WarpX::start_moving_window_step = 0;
int WarpX::end_moving_window_step = -1;
int WarpX::moving_window_dir = -1;
Real WarpX::moving_window_v = std::numeric_limits<amrex::Real>::max();

bool WarpX::fft_do_time_averaging = false;

amrex::IntVect WarpX::m_fill_guards_fields  = amrex::IntVect(0);
amrex::IntVect WarpX::m_fill_guards_current = amrex::IntVect(0);

Real WarpX::quantum_xi_c2 = PhysConst::xi_c2;
Real WarpX::gamma_boost = 1._rt;
Real WarpX::beta_boost = 0._rt;
Vector<int> WarpX::boost_direction = {0,0,0};
bool WarpX::do_compute_max_step_from_zmax = false;
bool WarpX::compute_max_step_from_btd = false;
Real WarpX::zmax_plasma_to_compute_max_step = 0._rt;
Real WarpX::zmin_domain_boost_step_0 = 0._rt;

short WarpX::current_deposition_algo;
short WarpX::charge_deposition_algo;
short WarpX::field_gathering_algo;
short WarpX::particle_pusher_algo;
short WarpX::electromagnetic_solver_id;
short WarpX::evolve_scheme;
int WarpX::max_particle_its_in_implicit_scheme = 21;
ParticleReal WarpX::particle_tol_in_implicit_scheme = 1.e-10;
short WarpX::psatd_solution_type;
short WarpX::J_in_time;
short WarpX::rho_in_time;
short WarpX::load_balance_costs_update_algo;
bool WarpX::do_dive_cleaning = false;
bool WarpX::do_divb_cleaning = false;
bool WarpX::do_divb_cleaning_external = false;
int WarpX::em_solver_medium;
int WarpX::macroscopic_solver_algo;
bool WarpX::do_single_precision_comms = false;

bool WarpX::do_shared_mem_charge_deposition = false;
bool WarpX::do_shared_mem_current_deposition = false;
#if defined(WARPX_DIM_3D)
amrex::IntVect WarpX::shared_tilesize(AMREX_D_DECL(6,6,8));
#elif (AMREX_SPACEDIM == 2)
amrex::IntVect WarpX::shared_tilesize(AMREX_D_DECL(14,14,0));
#else
//Have not experimented with good tilesize here because expect use case to be low
amrex::IntVect WarpX::shared_tilesize(AMREX_D_DECL(1,1,1));
#endif
int WarpX::shared_mem_current_tpb = 128;

amrex::Vector<FieldBoundaryType> WarpX::field_boundary_lo(AMREX_SPACEDIM,FieldBoundaryType::PML);
amrex::Vector<FieldBoundaryType> WarpX::field_boundary_hi(AMREX_SPACEDIM,FieldBoundaryType::PML);
amrex::Vector<ParticleBoundaryType> WarpX::particle_boundary_lo(AMREX_SPACEDIM,ParticleBoundaryType::Absorbing);
amrex::Vector<ParticleBoundaryType> WarpX::particle_boundary_hi(AMREX_SPACEDIM,ParticleBoundaryType::Absorbing);

int WarpX::n_rz_azimuthal_modes = 1;
int WarpX::ncomps = 1;

// This will be overwritten by setting nox = noy = noz = algo.particle_shape
int WarpX::nox = 0;
int WarpX::noy = 0;
int WarpX::noz = 0;

// Order of finite-order centering of fields (staggered to nodal)
int WarpX::field_centering_nox = 2;
int WarpX::field_centering_noy = 2;
int WarpX::field_centering_noz = 2;

// Order of finite-order centering of currents (nodal to staggered)
int WarpX::current_centering_nox = 2;
int WarpX::current_centering_noy = 2;
int WarpX::current_centering_noz = 2;

bool WarpX::use_fdtd_nci_corr = false;
bool WarpX::galerkin_interpolation = true;

bool WarpX::verboncoeur_axis_correction = true;

bool WarpX::use_filter = true;
bool WarpX::use_kspace_filter       = true;
bool WarpX::use_filter_compensation = false;

bool WarpX::serialize_initial_conditions = false;
bool WarpX::refine_plasma     = false;

int WarpX::num_mirrors = 0;

utils::parser::IntervalsParser WarpX::sort_intervals;
amrex::IntVect WarpX::sort_bin_size(AMREX_D_DECL(1,1,1));

#if defined(AMREX_USE_CUDA)
bool WarpX::sort_particles_for_deposition = true;
#else
bool WarpX::sort_particles_for_deposition = false;
#endif

amrex::IntVect WarpX::sort_idx_type(AMREX_D_DECL(0,0,0));

bool WarpX::do_dynamic_scheduling = true;

int WarpX::electrostatic_solver_id;
int WarpX::poisson_solver_id;
Real WarpX::self_fields_required_precision = 1.e-11_rt;
Real WarpX::self_fields_absolute_tolerance = 0.0_rt;
int WarpX::self_fields_max_iters = 200;
int WarpX::self_fields_verbosity = 2;

bool WarpX::do_subcycling = false;
bool WarpX::do_multi_J = false;
int WarpX::do_multi_J_n_depositions;
bool WarpX::safe_guard_cells = false;

std::map<std::string, amrex::MultiFab *> WarpX::multifab_map;
std::map<std::string, amrex::iMultiFab *> WarpX::imultifab_map;

IntVect WarpX::filter_npass_each_dir(1);

int WarpX::n_field_gather_buffer = -1;
int WarpX::n_current_deposition_buffer = -1;

ablastr::utils::enums::GridType WarpX::grid_type;
amrex::IntVect m_rho_nodal_flag;

WarpX* WarpX::m_instance = nullptr;

void WarpX::MakeWarpX ()
{
    ParseGeometryInput();

    ConvertLabParamsToBoost();
    ReadBCParams();

#ifdef WARPX_DIM_RZ
    CheckGriddingForRZSpectral();
#endif

    m_instance = new WarpX();
}

WarpX&
WarpX::GetInstance ()
{
    if (!m_instance) {
        MakeWarpX();
    }
    return *m_instance;
}

void
WarpX::ResetInstance ()
{
    if (m_instance){
        delete m_instance;
        m_instance = nullptr;
    }
}

void
WarpX::Finalize()
{
    WarpX::ResetInstance();
}

WarpX::WarpX ()
{
    ReadParameters();

    BackwardCompatibility();

    InitEB();

    ablastr::utils::SignalHandling::InitSignalHandling();

    // Geometry on all levels has been defined already.
    // No valid BoxArray and DistributionMapping have been defined.
    // But the arrays for them have been resized.

    const int nlevs_max = maxLevel() + 1;

    istep.resize(nlevs_max, 0);
    nsubsteps.resize(nlevs_max, 1);
#if 0
    // no subcycling yet
    for (int lev = 1; lev < nlevs_max; ++lev) {
        nsubsteps[lev] = MaxRefRatio(lev-1);
    }
#endif

    t_new.resize(nlevs_max, 0.0);
    t_old.resize(nlevs_max, std::numeric_limits<Real>::lowest());
    dt.resize(nlevs_max, std::numeric_limits<Real>::max());

    mypc = std::make_unique<MultiParticleContainer>(this);

    // Loop over species (particles and lasers)
    // and set current injection position per species
    if (do_moving_window){
        const int n_containers = mypc->nContainers();
        for (int i=0; i<n_containers; i++)
        {
            WarpXParticleContainer& pc = mypc->GetParticleContainer(i);

            // Storing injection position for all species, regardless of whether
            // they are continuously injected, since it makes looping over the
            // elements of current_injection_position easier elsewhere in the code.
            if (moving_window_v > 0._rt)
            {
                // Inject particles continuously from the right end of the box
                pc.m_current_injection_position = geom[0].ProbHi(moving_window_dir);
            }
            else if (moving_window_v < 0._rt)
            {
                // Inject particles continuously from the left end of the box
                pc.m_current_injection_position = geom[0].ProbLo(moving_window_dir);
            }
        }
    }

    // Particle Boundary Buffer (i.e., scraped particles on boundary)
    m_particle_boundary_buffer = std::make_unique<ParticleBoundaryBuffer>();

    // Fluid Container
    if (do_fluid_species) {
        myfl = std::make_unique<MultiFluidContainer>(nlevs_max);
    }

    Efield_aux.resize(nlevs_max);
    Bfield_aux.resize(nlevs_max);

    F_fp.resize(nlevs_max);
    G_fp.resize(nlevs_max);
    rho_fp.resize(nlevs_max);
    phi_fp.resize(nlevs_max);
    current_fp.resize(nlevs_max);
    Efield_fp.resize(nlevs_max);
    Bfield_fp.resize(nlevs_max);

    // Only allocate vector potential arrays when using the Magnetostatic Solver
    if (electrostatic_solver_id == ElectrostaticSolverAlgo::LabFrameElectroMagnetostatic)
    {
        vector_potential_fp_nodal.resize(nlevs_max);
        vector_potential_grad_buf_e_stag.resize(nlevs_max);
        vector_potential_grad_buf_b_stag.resize(nlevs_max);
    }

    if (fft_do_time_averaging)
    {
        Efield_avg_fp.resize(nlevs_max);
        Bfield_avg_fp.resize(nlevs_max);
    }

    // Same as Bfield_fp/Efield_fp for reading external field data
    Bfield_fp_external.resize(nlevs_max);
    Efield_fp_external.resize(nlevs_max);
    B_external_particle_field.resize(1);
    E_external_particle_field.resize(1);

    m_edge_lengths.resize(nlevs_max);
    m_face_areas.resize(nlevs_max);
    m_distance_to_eb.resize(nlevs_max);
    m_flag_info_face.resize(nlevs_max);
    m_flag_ext_face.resize(nlevs_max);
    m_borrowing.resize(nlevs_max);
    m_area_mod.resize(nlevs_max);

    ECTRhofield.resize(nlevs_max);
    Venl.resize(nlevs_max);

    current_store.resize(nlevs_max);

    if (do_current_centering)
    {
        current_fp_nodal.resize(nlevs_max);
    }

    if (WarpX::current_deposition_algo == CurrentDepositionAlgo::Vay)
    {
        current_fp_vay.resize(nlevs_max);
    }

    if (WarpX::electromagnetic_solver_id == ElectromagneticSolverAlgo::HybridPIC)
    {
        // Create hybrid-PIC model object if needed
        m_hybrid_pic_model = std::make_unique<HybridPICModel>(nlevs_max);
    }

    F_cp.resize(nlevs_max);
    G_cp.resize(nlevs_max);
    rho_cp.resize(nlevs_max);
    current_cp.resize(nlevs_max);
    Efield_cp.resize(nlevs_max);
    Bfield_cp.resize(nlevs_max);

    if (fft_do_time_averaging)
    {
        Efield_avg_cp.resize(nlevs_max);
        Bfield_avg_cp.resize(nlevs_max);
    }

    Efield_cax.resize(nlevs_max);
    Bfield_cax.resize(nlevs_max);
    current_buffer_masks.resize(nlevs_max);
    gather_buffer_masks.resize(nlevs_max);
    current_buf.resize(nlevs_max);
    charge_buf.resize(nlevs_max);

    pml.resize(nlevs_max);
#if (defined WARPX_DIM_RZ) && (defined WARPX_USE_FFT)
    pml_rz.resize(nlevs_max);
#endif

    do_pml_Lo.resize(nlevs_max);
    do_pml_Hi.resize(nlevs_max);

    costs.resize(nlevs_max);
    load_balance_efficiency.resize(nlevs_max);

    m_field_factory.resize(nlevs_max);

    if (em_solver_medium == MediumForEM::Macroscopic) {
        // create object for macroscopic solver
        m_macroscopic_properties = std::make_unique<MacroscopicProperties>();
    }

    // Set default values for particle and cell weights for costs update;
    // Default values listed here for the case AMREX_USE_GPU are determined
    // from single-GPU tests on Summit.
    if (costs_heuristic_cells_wt<=0. && costs_heuristic_particles_wt<=0.
        && WarpX::load_balance_costs_update_algo==LoadBalanceCostsUpdateAlgo::Heuristic)
    {
#ifdef AMREX_USE_GPU
        if (WarpX::electromagnetic_solver_id == ElectromagneticSolverAlgo::PSATD) {
            switch (WarpX::nox)
            {
                case 1:
                    costs_heuristic_cells_wt = 0.575_rt;
                    costs_heuristic_particles_wt = 0.425_rt;
                    break;
                case 2:
                    costs_heuristic_cells_wt = 0.405_rt;
                    costs_heuristic_particles_wt = 0.595_rt;
                    break;
                case 3:
                    costs_heuristic_cells_wt = 0.250_rt;
                    costs_heuristic_particles_wt = 0.750_rt;
                    break;
                case 4:
                    // this is only a guess
                    costs_heuristic_cells_wt = 0.200_rt;
                    costs_heuristic_particles_wt = 0.800_rt;
                    break;
            }
        } else { // FDTD
            switch (WarpX::nox)
            {
                case 1:
                    costs_heuristic_cells_wt = 0.401_rt;
                    costs_heuristic_particles_wt = 0.599_rt;
                    break;
                case 2:
                    costs_heuristic_cells_wt = 0.268_rt;
                    costs_heuristic_particles_wt = 0.732_rt;
                    break;
                case 3:
                    costs_heuristic_cells_wt = 0.145_rt;
                    costs_heuristic_particles_wt = 0.855_rt;
                    break;
                case 4:
                    // this is only a guess
                    costs_heuristic_cells_wt = 0.100_rt;
                    costs_heuristic_particles_wt = 0.900_rt;
                    break;
            }
        }
#else // CPU
        costs_heuristic_cells_wt = 0.1_rt;
        costs_heuristic_particles_wt = 0.9_rt;
#endif // AMREX_USE_GPU
    }

    // Allocate field solver objects
#ifdef WARPX_USE_FFT
    if (WarpX::electromagnetic_solver_id == ElectromagneticSolverAlgo::PSATD) {
        spectral_solver_fp.resize(nlevs_max);
        spectral_solver_cp.resize(nlevs_max);
    }
#endif
    if (WarpX::electromagnetic_solver_id != ElectromagneticSolverAlgo::PSATD) {
        m_fdtd_solver_fp.resize(nlevs_max);
        m_fdtd_solver_cp.resize(nlevs_max);
    }

    // NCI Godfrey filters can have different stencils
    // at different levels (the stencil depends on c*dt/dz)
    nci_godfrey_filter_exeybz.resize(nlevs_max);
    nci_godfrey_filter_bxbyez.resize(nlevs_max);

    // Sanity checks. Must be done after calling the MultiParticleContainer
    // constructor, as it reads additional parameters
    // (e.g., use_fdtd_nci_corr)
    if (WarpX::electromagnetic_solver_id == ElectromagneticSolverAlgo::PSATD) {
        AMREX_ALWAYS_ASSERT(use_fdtd_nci_corr == 0);
        AMREX_ALWAYS_ASSERT(do_subcycling == 0);
    }

    if (WarpX::current_deposition_algo != CurrentDepositionAlgo::Esirkepov) {
        WARPX_ALWAYS_ASSERT_WITH_MESSAGE(
            use_fdtd_nci_corr == 0,
            "The NCI corrector should only be used with Esirkepov deposition");
    }

    m_accelerator_lattice.resize(nlevs_max);

}

WarpX::~WarpX ()
{
    const int nlevs_max = maxLevel() +1;
    for (int lev = 0; lev < nlevs_max; ++lev) {
        ClearLevel(lev);
    }
}

void
WarpX::ReadParameters ()
{
    // Ensure that geometry.dims is set properly.
    CheckDims();

    {
        const ParmParse pp;// Traditionally, max_step and stop_time do not have prefix.
        utils::parser::queryWithParser(pp, "max_step", max_step);
        utils::parser::queryWithParser(pp, "stop_time", stop_time);
        pp.query("authors", m_authors);
    }

    {
        const ParmParse pp_amr("amr");

        pp_amr.query("restart", restart_chkfile);
    }

    {
        const ParmParse pp_algo("algo");
        electromagnetic_solver_id = static_cast<short>(GetAlgorithmInteger(pp_algo, "maxwell_solver"));
    }

    {
        const ParmParse pp_warpx("warpx");

        //"Synthetic" warning messages may be injected in the Warning Manager via
        // inputfile for debug&testing purposes.
        ablastr::warn_manager::GetWMInstance().debug_read_warnings_from_input(pp_warpx);

        // Set the flag to control if WarpX has to emit a warning message as soon as a warning is recorded
        bool always_warn_immediately = false;
        pp_warpx.query("always_warn_immediately", always_warn_immediately);
        ablastr::warn_manager::GetWMInstance().SetAlwaysWarnImmediately(always_warn_immediately);

        // Set the WarnPriority threshold to decide if WarpX has to abort when a warning is recorded
        if(std::string str_abort_on_warning_threshold;
            pp_warpx.query("abort_on_warning_threshold", str_abort_on_warning_threshold)){
            std::optional<ablastr::warn_manager::WarnPriority> abort_on_warning_threshold = std::nullopt;
            if (str_abort_on_warning_threshold == "high") {
                abort_on_warning_threshold = ablastr::warn_manager::WarnPriority::high;
            } else if (str_abort_on_warning_threshold == "medium" ) {
                abort_on_warning_threshold = ablastr::warn_manager::WarnPriority::medium;
            } else if (str_abort_on_warning_threshold == "low") {
                abort_on_warning_threshold = ablastr::warn_manager::WarnPriority::low;
            } else {
                WARPX_ABORT_WITH_MESSAGE(str_abort_on_warning_threshold
                    +"is not a valid option for warpx.abort_on_warning_threshold (use: low, medium or high)");
            }
            ablastr::warn_manager::GetWMInstance().SetAbortThreshold(abort_on_warning_threshold);
        }

        std::vector<int> numprocs_in;
        utils::parser::queryArrWithParser(
            pp_warpx, "numprocs", numprocs_in, 0, AMREX_SPACEDIM);

        if (not numprocs_in.empty()) {
#ifdef WARPX_DIM_RZ
            if (electromagnetic_solver_id == ElectromagneticSolverAlgo::PSATD) {
                WARPX_ALWAYS_ASSERT_WITH_MESSAGE(numprocs_in[0] == 1,
                    "Domain decomposition in RZ with spectral solvers works only along z direction");
            }
#endif
            WARPX_ALWAYS_ASSERT_WITH_MESSAGE
                (numprocs_in.size() == AMREX_SPACEDIM,
                 "warpx.numprocs, if specified, must have AMREX_SPACEDIM numbers");
            WARPX_ALWAYS_ASSERT_WITH_MESSAGE
                (ParallelDescriptor::NProcs() == AMREX_D_TERM(numprocs_in[0],
                                                             *numprocs_in[1],
                                                             *numprocs_in[2]),
                 "warpx.numprocs, if specified, its product must be equal to the number of processes");
            for (int idim = 0; idim < AMREX_SPACEDIM; ++idim) {
                numprocs[idim] = numprocs_in[idim];
            }
        }

        using ablastr::utils::SignalHandling;
        std::vector<std::string> signals_in;
        pp_warpx.queryarr("break_signals", signals_in);

#if defined(__linux__) || defined(__APPLE__)
        for (const std::string &str : signals_in) {
            const int sig = SignalHandling::parseSignalNameToNumber(str);
            SignalHandling::signal_conf_requests[SignalHandling::SIGNAL_REQUESTS_BREAK][sig] = true;
        }
        signals_in.clear();
#else
        WARPX_ALWAYS_ASSERT_WITH_MESSAGE(signals_in.empty(),
                                         "Signal handling requested in input, but is not supported on this platform");
#endif

        bool have_checkpoint_diagnostic = false;

        const ParmParse pp("diagnostics");
        std::vector<std::string> diags_names;
        pp.queryarr("diags_names", diags_names);

        for (const auto &diag : diags_names) {
            const ParmParse dd(diag);
            std::string format;
            dd.query("format", format);
            if (format == "checkpoint") {
                have_checkpoint_diagnostic = true;
                break;
            }
        }

        pp_warpx.query("write_diagnostics_on_restart", write_diagnostics_on_restart);

        pp_warpx.queryarr("checkpoint_signals", signals_in);
#if defined(__linux__) || defined(__APPLE__)
        for (const std::string &str : signals_in) {
            const int sig = SignalHandling::parseSignalNameToNumber(str);
            SignalHandling::signal_conf_requests[SignalHandling::SIGNAL_REQUESTS_CHECKPOINT][sig] = true;
            WARPX_ALWAYS_ASSERT_WITH_MESSAGE(have_checkpoint_diagnostic,
                                             "Signal handling was requested to checkpoint, but no checkpoint diagnostic is configured");
        }
#else
        WARPX_ALWAYS_ASSERT_WITH_MESSAGE(signals_in.empty(),
                                         "Signal handling requested in input, but is not supported on this platform");
#endif

        // set random seed
        std::string random_seed = "default";
        pp_warpx.query("random_seed", random_seed);
        if ( random_seed != "default" ) {
            const unsigned long myproc_1 = ParallelDescriptor::MyProc() + 1;
            if ( random_seed == "random" ) {
                std::random_device rd;
                std::uniform_int_distribution<int> dist(2, INT_MAX);
                const unsigned long cpu_seed = myproc_1 * dist(rd);
                const unsigned long gpu_seed = myproc_1 * dist(rd);
                ResetRandomSeed(cpu_seed, gpu_seed);
            } else if ( std::stoi(random_seed) > 0 ) {
                const unsigned long nprocs = ParallelDescriptor::NProcs();
                const unsigned long seed_long = std::stoul(random_seed);
                const unsigned long cpu_seed = myproc_1 * seed_long;
                const unsigned long gpu_seed = (myproc_1 + nprocs) * seed_long;
                ResetRandomSeed(cpu_seed, gpu_seed);
            } else {
                WARPX_ABORT_WITH_MESSAGE(
                    "warpx.random_seed must be \"default\", \"random\" or an integer > 0.");
            }
        }

        utils::parser::queryWithParser(pp_warpx, "cfl", cfl);
        pp_warpx.query("verbose", verbose);
        utils::parser::queryWithParser(pp_warpx, "regrid_int", regrid_int);
        pp_warpx.query("do_subcycling", do_subcycling);
        pp_warpx.query("do_multi_J", do_multi_J);
        if (do_multi_J)
        {
            utils::parser::getWithParser(
                pp_warpx, "do_multi_J_n_depositions", do_multi_J_n_depositions);
        }
        pp_warpx.query("use_hybrid_QED", use_hybrid_QED);
        pp_warpx.query("safe_guard_cells", safe_guard_cells);
        std::vector<std::string> override_sync_intervals_string_vec = {"1"};
        pp_warpx.queryarr("override_sync_intervals", override_sync_intervals_string_vec);
        override_sync_intervals =
            utils::parser::IntervalsParser(override_sync_intervals_string_vec);

        WARPX_ALWAYS_ASSERT_WITH_MESSAGE(do_subcycling != 1 || max_level <= 1,
                                         "Subcycling method 1 only works for 2 levels.");

        ReadBoostedFrameParameters(gamma_boost, beta_boost, boost_direction);

        // queryWithParser returns 1 if argument zmax_plasma_to_compute_max_step is
        // specified by the user, 0 otherwise.
        do_compute_max_step_from_zmax = utils::parser::queryWithParser(
            pp_warpx, "zmax_plasma_to_compute_max_step",
            zmax_plasma_to_compute_max_step);

        pp_warpx.query("compute_max_step_from_btd",
            compute_max_step_from_btd);

        pp_warpx.query("do_moving_window", do_moving_window);
        if (do_moving_window)
        {
            utils::parser::queryWithParser(
                pp_warpx, "start_moving_window_step", start_moving_window_step);
            utils::parser::queryWithParser(
                pp_warpx, "end_moving_window_step", end_moving_window_step);
            std::string s;
            pp_warpx.get("moving_window_dir", s);

            if (s == "z" || s == "Z") {
                moving_window_dir = WARPX_ZINDEX;
            }
#if defined(WARPX_DIM_3D)
            else if (s == "y" || s == "Y") {
                moving_window_dir = 1;
            }
#endif
#if defined(WARPX_DIM_XZ) || defined(WARPX_DIM_3D)
            else if (s == "x" || s == "X") {
                moving_window_dir = 0;
            }
#endif

            else {
                WARPX_ABORT_WITH_MESSAGE("Unknown moving_window_dir: "+s);
            }

            WARPX_ALWAYS_ASSERT_WITH_MESSAGE(Geom(0).isPeriodic(moving_window_dir) == 0,
                       "The problem must be non-periodic in the moving window direction");

            moving_window_x = geom[0].ProbLo(moving_window_dir);

            utils::parser::getWithParser(
                pp_warpx, "moving_window_v", moving_window_v);
            moving_window_v *= PhysConst::c;
        }

        m_p_ext_field_params = std::make_unique<ExternalFieldParams>(pp_warpx);
        if (m_p_ext_field_params->B_ext_grid_type == ExternalFieldType::read_from_file ||
            m_p_ext_field_params->E_ext_grid_type == ExternalFieldType::read_from_file){
            WARPX_ALWAYS_ASSERT_WITH_MESSAGE(max_level == 0,
                "External field reading is not implemented for more than one level");
        }

        maxlevel_extEMfield_init = maxLevel();
        pp_warpx.query("maxlevel_extEMfield_init", maxlevel_extEMfield_init);

        electrostatic_solver_id = GetAlgorithmInteger(pp_warpx, "do_electrostatic");
        // if an electrostatic solver is used, set the Maxwell solver to None
        if (electrostatic_solver_id != ElectrostaticSolverAlgo::None) {
            electromagnetic_solver_id = ElectromagneticSolverAlgo::None;
        }

        if (electrostatic_solver_id == ElectrostaticSolverAlgo::LabFrame ||
            electrostatic_solver_id == ElectrostaticSolverAlgo::LabFrameElectroMagnetostatic)
        {
            // Note that with the relativistic version, these parameters would be
            // input for each species.
            utils::parser::queryWithParser(
                pp_warpx, "self_fields_required_precision", self_fields_required_precision);
            utils::parser::queryWithParser(
                pp_warpx, "self_fields_absolute_tolerance", self_fields_absolute_tolerance);
            utils::parser::queryWithParser(
                pp_warpx, "self_fields_max_iters", self_fields_max_iters);
            pp_warpx.query("self_fields_verbosity", self_fields_verbosity);
        }

        poisson_solver_id = GetAlgorithmInteger(pp_warpx, "poisson_solver");
#ifndef WARPX_DIM_3D
        WARPX_ALWAYS_ASSERT_WITH_MESSAGE(
        poisson_solver_id!=PoissonSolverAlgo::IntegratedGreenFunction,
        "The FFT Poisson solver only works in 3D.");
#endif
#ifndef WARPX_USE_FFT
        WARPX_ALWAYS_ASSERT_WITH_MESSAGE(
        poisson_solver_id!=PoissonSolverAlgo::IntegratedGreenFunction,
        "To use the FFT Poisson solver, compile with WARPX_USE_FFT=ON.");
#endif

        WARPX_ALWAYS_ASSERT_WITH_MESSAGE(
        (
            electrostatic_solver_id!=ElectrostaticSolverAlgo::LabFrameElectroMagnetostatic ||
            poisson_solver_id!=PoissonSolverAlgo::IntegratedGreenFunction
        ),
        "The FFT Poisson solver is not implemented in labframe-electromagnetostatic mode yet."
        );

        // Parse the input file for domain boundary potentials
        const ParmParse pp_boundary("boundary");
        bool potential_specified = false;
        // When reading the potential at the boundary from the input file, set this flag to true if any of the potential is specified
        potential_specified |= pp_boundary.query("potential_lo_x", m_poisson_boundary_handler.potential_xlo_str);
        potential_specified |= pp_boundary.query("potential_hi_x", m_poisson_boundary_handler.potential_xhi_str);
        potential_specified |= pp_boundary.query("potential_lo_y", m_poisson_boundary_handler.potential_ylo_str);
        potential_specified |= pp_boundary.query("potential_hi_y", m_poisson_boundary_handler.potential_yhi_str);
        potential_specified |= pp_boundary.query("potential_lo_z", m_poisson_boundary_handler.potential_zlo_str);
        potential_specified |= pp_boundary.query("potential_hi_z", m_poisson_boundary_handler.potential_zhi_str);
#if defined(AMREX_USE_EB)
        potential_specified |= pp_warpx.query("eb_potential(x,y,z,t)", m_poisson_boundary_handler.potential_eb_str);
#endif
        m_boundary_potential_specified = potential_specified;
        if (potential_specified & (WarpX::electromagnetic_solver_id == ElectromagneticSolverAlgo::HybridPIC)) {
            ablastr::warn_manager::WMRecordWarning(
                "Algorithms",
                "The input script specifies the electric potential (phi) at the boundary, but \
                also uses the hybrid PIC solver based on Ohm’s law. When using this solver, the \
                electric potential does not have any impact on the simulation.",
                ablastr::warn_manager::WarnPriority::low);
        }
        else if (potential_specified & (WarpX::electromagnetic_solver_id != ElectromagneticSolverAlgo::None)) {
            ablastr::warn_manager::WMRecordWarning(
                "Algorithms",
                "The input script specifies the electric potential (phi) at the boundary so \
                an initial Poisson solve will be performed.",
                ablastr::warn_manager::WarnPriority::low);
        }

        m_poisson_boundary_handler.buildParsers();
#ifdef WARPX_DIM_RZ
        pp_boundary.query("verboncoeur_axis_correction", verboncoeur_axis_correction);
#endif

        utils::parser::queryWithParser(pp_warpx, "const_dt", m_const_dt);

        // Filter currently not working with FDTD solver in RZ geometry: turn OFF by default
        // (see https://github.com/ECP-WarpX/WarpX/issues/1943)
#ifdef WARPX_DIM_RZ
        if (WarpX::electromagnetic_solver_id != ElectromagneticSolverAlgo::PSATD) { WarpX::use_filter = false; }
#endif

        // Read filter and fill IntVect filter_npass_each_dir with
        // proper size for AMREX_SPACEDIM
        pp_warpx.query("use_filter", use_filter);
        pp_warpx.query("use_filter_compensation", use_filter_compensation);
        Vector<int> parse_filter_npass_each_dir(AMREX_SPACEDIM,1);
        utils::parser::queryArrWithParser(
            pp_warpx, "filter_npass_each_dir", parse_filter_npass_each_dir, 0, AMREX_SPACEDIM);
        filter_npass_each_dir[0] = parse_filter_npass_each_dir[0];
#if (AMREX_SPACEDIM >= 2)
        filter_npass_each_dir[1] = parse_filter_npass_each_dir[1];
#endif
#if defined(WARPX_DIM_3D)
        filter_npass_each_dir[2] = parse_filter_npass_each_dir[2];
#endif

        // TODO When k-space filtering will be implemented also for Cartesian geometries,
        // this code block will have to be applied in all cases (remove #ifdef condition)
#ifdef WARPX_DIM_RZ
        if (WarpX::electromagnetic_solver_id == ElectromagneticSolverAlgo::PSATD) {
            // With RZ spectral, only use k-space filtering
            use_kspace_filter = use_filter;
            use_filter = false;
        }
        else // FDTD
        {
            // Filter currently not working with FDTD solver in RZ geometry along R
            // (see https://github.com/ECP-WarpX/WarpX/issues/1943)
            WARPX_ALWAYS_ASSERT_WITH_MESSAGE(!use_filter || filter_npass_each_dir[0] == 0,
                "In RZ geometry with FDTD, filtering can only be apply along z. This can be controlled by setting warpx.filter_npass_each_dir");
        }
#endif

        utils::parser::queryWithParser(
            pp_warpx, "num_mirrors", num_mirrors);
        if (num_mirrors>0){
            mirror_z.resize(num_mirrors);
            utils::parser::getArrWithParser(
                pp_warpx, "mirror_z", mirror_z, 0, num_mirrors);
            mirror_z_width.resize(num_mirrors);
            utils::parser::getArrWithParser(
                pp_warpx, "mirror_z_width", mirror_z_width, 0, num_mirrors);
            mirror_z_npoints.resize(num_mirrors);
            utils::parser::getArrWithParser(
                pp_warpx, "mirror_z_npoints", mirror_z_npoints, 0, num_mirrors);
        }

        pp_warpx.query("do_single_precision_comms", do_single_precision_comms);
#ifdef AMREX_USE_FLOAT
        if (do_single_precision_comms) {
            do_single_precision_comms = false;
            ablastr::warn_manager::WMRecordWarning(
                "comms",
                "Overwrote warpx.do_single_precision_comms to be 0, since WarpX was built in single precision.",
                ablastr::warn_manager::WarnPriority::low);
        }
#endif
        pp_warpx.query("do_shared_mem_charge_deposition", do_shared_mem_charge_deposition);
        pp_warpx.query("do_shared_mem_current_deposition", do_shared_mem_current_deposition);
#if !(defined(AMREX_USE_HIP) || defined(AMREX_USE_CUDA))
        WARPX_ALWAYS_ASSERT_WITH_MESSAGE(!do_shared_mem_current_deposition,
                "requested shared memory for current deposition, but shared memory is only available for CUDA or HIP");
#endif
        pp_warpx.query("shared_mem_current_tpb", shared_mem_current_tpb);

        // initialize the shared tilesize
        Vector<int> vect_shared_tilesize(AMREX_SPACEDIM, 1);
        const bool shared_tilesize_is_specified = utils::parser::queryArrWithParser(pp_warpx, "shared_tilesize",
                                                            vect_shared_tilesize, 0, AMREX_SPACEDIM);
        if (shared_tilesize_is_specified){
            for (int i=0; i<AMREX_SPACEDIM; i++) {
                shared_tilesize[i] = vect_shared_tilesize[i];
            }
        }

        pp_warpx.query("serialize_initial_conditions", serialize_initial_conditions);
        pp_warpx.query("refine_plasma", refine_plasma);
        pp_warpx.query("do_dive_cleaning", do_dive_cleaning);
        pp_warpx.query("do_divb_cleaning", do_divb_cleaning);
        pp_warpx.query("do_divb_cleaning_external", do_divb_cleaning_external);
        utils::parser::queryWithParser(
            pp_warpx, "n_field_gather_buffer", n_field_gather_buffer);
        utils::parser::queryWithParser(
            pp_warpx, "n_current_deposition_buffer", n_current_deposition_buffer);

        amrex::Real quantum_xi_tmp;
        const auto quantum_xi_is_specified =
            utils::parser::queryWithParser(pp_warpx, "quantum_xi", quantum_xi_tmp);
        if (quantum_xi_is_specified) {
            double const quantum_xi = quantum_xi_tmp;
            quantum_xi_c2 = static_cast<amrex::Real>(quantum_xi * PhysConst::c * PhysConst::c);
        }

        const auto at_least_one_boundary_is_pml =
            (std::any_of(WarpX::field_boundary_lo.begin(), WarpX::field_boundary_lo.end(),
                [](const auto& cc){return cc == FieldBoundaryType::PML;})
            ||
            std::any_of(WarpX::field_boundary_hi.begin(), WarpX::field_boundary_hi.end(),
                [](const auto& cc){return cc == FieldBoundaryType::PML;})
            );

        const auto at_least_one_boundary_is_silver_mueller =
            (std::any_of(WarpX::field_boundary_lo.begin(), WarpX::field_boundary_lo.end(),
                [](const auto& cc){return cc == FieldBoundaryType::Absorbing_SilverMueller;})
            ||
            std::any_of(WarpX::field_boundary_hi.begin(), WarpX::field_boundary_hi.end(),
                [](const auto& cc){return cc == FieldBoundaryType::Absorbing_SilverMueller;})
            );

        WARPX_ALWAYS_ASSERT_WITH_MESSAGE(
            !(at_least_one_boundary_is_pml && at_least_one_boundary_is_silver_mueller),
            "PML and Silver-Mueller boundary conditions cannot be activated at the same time.");

        WARPX_ALWAYS_ASSERT_WITH_MESSAGE(
            (!at_least_one_boundary_is_silver_mueller) ||
            (electromagnetic_solver_id == ElectromagneticSolverAlgo::Yee),
            "The Silver-Mueller boundary condition can only be used with the Yee solver.");

        utils::parser::queryWithParser(pp_warpx, "pml_ncell", pml_ncell);
        utils::parser::queryWithParser(pp_warpx, "pml_delta", pml_delta);
        pp_warpx.query("pml_has_particles", pml_has_particles);
        pp_warpx.query("do_pml_j_damping", do_pml_j_damping);
        pp_warpx.query("do_pml_in_domain", do_pml_in_domain);
        pp_warpx.query("do_similar_dm_pml", do_similar_dm_pml);
        // Read `v_particle_pml` in units of the speed of light
        v_particle_pml = 1._rt;
        utils::parser::queryWithParser(pp_warpx, "v_particle_pml", v_particle_pml);
        WARPX_ALWAYS_ASSERT_WITH_MESSAGE(0._rt < v_particle_pml && v_particle_pml <= 1._rt,
            "Input value for the velocity warpx.v_particle_pml of the macroparticle must be in (0,1] (in units of c).");
        // Scale by the speed of light
        v_particle_pml = v_particle_pml * PhysConst::c;

        // Default values of WarpX::do_pml_dive_cleaning and WarpX::do_pml_divb_cleaning:
        // true for Cartesian PSATD solver, false otherwise
        do_pml_dive_cleaning = false;
        do_pml_divb_cleaning = false;
#ifndef WARPX_DIM_RZ
        if (electromagnetic_solver_id == ElectromagneticSolverAlgo::PSATD)
        {
            do_pml_dive_cleaning = true;
            do_pml_divb_cleaning = true;
        }

        // If WarpX::do_dive_cleaning = true, set also WarpX::do_pml_dive_cleaning = true
        // (possibly overwritten by users in the input file, see query below)
        if (do_dive_cleaning) { do_pml_dive_cleaning = true; }

        // If WarpX::do_divb_cleaning = true, set also WarpX::do_pml_divb_cleaning = true
        // (possibly overwritten by users in the input file, see query below)
        // TODO Implement div(B) cleaning in PML with FDTD and remove second if condition
        if (do_divb_cleaning && electromagnetic_solver_id == ElectromagneticSolverAlgo::PSATD) { do_pml_divb_cleaning = true; }
#endif

        // Query input parameters to use div(E) and div(B) cleaning in PMLs
        pp_warpx.query("do_pml_dive_cleaning", do_pml_dive_cleaning);
        pp_warpx.query("do_pml_divb_cleaning", do_pml_divb_cleaning);

        // TODO Implement div(B) cleaning in PML with FDTD and remove ASSERT
        if (electromagnetic_solver_id != ElectromagneticSolverAlgo::PSATD)
        {
            WARPX_ALWAYS_ASSERT_WITH_MESSAGE(
                do_pml_divb_cleaning == false,
                "warpx.do_pml_divb_cleaning = true not implemented for FDTD solver");
        }

        // Divergence cleaning in PMLs for PSATD solver implemented only
        // for both div(E) and div(B) cleaning
        if (electromagnetic_solver_id == ElectromagneticSolverAlgo::PSATD)
        {
            WARPX_ALWAYS_ASSERT_WITH_MESSAGE(
                do_pml_dive_cleaning == do_pml_divb_cleaning,
                "warpx.do_pml_dive_cleaning = "
                + std::to_string(do_pml_dive_cleaning)
                +" and warpx.do_pml_divb_cleaning = "
                + std::to_string(do_pml_divb_cleaning)
                + ": this case is not implemented yet,"
                + " please set both parameters to the same value"
            );
        }

#ifdef WARPX_DIM_RZ
        WARPX_ALWAYS_ASSERT_WITH_MESSAGE( isAnyBoundaryPML() == false || electromagnetic_solver_id == ElectromagneticSolverAlgo::PSATD,
            "PML are not implemented in RZ geometry with FDTD; please set a different boundary condition using boundary.field_lo and boundary.field_hi.");
        WARPX_ALWAYS_ASSERT_WITH_MESSAGE( field_boundary_lo[1] != FieldBoundaryType::PML && field_boundary_hi[1] != FieldBoundaryType::PML,
            "PML are not implemented in RZ geometry along z; please set a different boundary condition using boundary.field_lo and boundary.field_hi.");
        WARPX_ALWAYS_ASSERT_WITH_MESSAGE( (do_pml_dive_cleaning == false && do_pml_divb_cleaning == false),
            "do_pml_dive_cleaning and do_pml_divb_cleaning are not implemented in RZ geometry." );
#endif

        WARPX_ALWAYS_ASSERT_WITH_MESSAGE(
            (do_pml_j_damping==0)||(do_pml_in_domain==1),
            "J-damping can only be done when PML are inside simulation domain (do_pml_in_domain=1)"
        );

        {
            // Parameters below control all plotfile diagnostics
            bool plotfile_min_max = true;
            pp_warpx.query("plotfile_min_max", plotfile_min_max);
            if (plotfile_min_max) {
                plotfile_headerversion = amrex::VisMF::Header::Version_v1;
            } else {
                plotfile_headerversion = amrex::VisMF::Header::NoFabHeader_v1;
            }
            pp_warpx.query("usesingleread", use_single_read);
            pp_warpx.query("usesinglewrite", use_single_write);
            ParmParse pp_vismf("vismf");
            pp_vismf.add("usesingleread", use_single_read);
            pp_vismf.add("usesinglewrite", use_single_write);
            utils::parser::queryWithParser(pp_warpx, "mffile_nstreams", mffile_nstreams);
            VisMF::SetMFFileInStreams(mffile_nstreams);
            utils::parser::queryWithParser(pp_warpx, "field_io_nfiles", field_io_nfiles);
            VisMF::SetNOutFiles(field_io_nfiles);
            utils::parser::queryWithParser(pp_warpx, "particle_io_nfiles", particle_io_nfiles);
            ParmParse pp_particles("particles");
            pp_particles.add("particles_nfiles", particle_io_nfiles);
        }

        if (maxLevel() > 0) {
            Vector<Real> lo, hi;
            const bool fine_tag_lo_specified = utils::parser::queryArrWithParser(pp_warpx, "fine_tag_lo", lo);
            const bool fine_tag_hi_specified = utils::parser::queryArrWithParser(pp_warpx, "fine_tag_hi", hi);
            std::string ref_patch_function;
            const bool parser_specified = pp_warpx.query("ref_patch_function(x,y,z)",ref_patch_function);
            WARPX_ALWAYS_ASSERT_WITH_MESSAGE( ((fine_tag_lo_specified && fine_tag_hi_specified) ||
                                                parser_specified ),
                                                "For max_level > 0, you need to either set\
                                                warpx.fine_tag_lo and warpx.fine_tag_hi\
                                                or warpx.ref_patch_function(x,y,z)");

            if ( (fine_tag_lo_specified && fine_tag_hi_specified) && parser_specified) {
               ablastr::warn_manager::WMRecordWarning("Refined patch", "Both fine_tag_lo,fine_tag_hi\
                   and ref_patch_function(x,y,z) are provided. Note that fine_tag_lo/fine_tag_hi will\
                   override the ref_patch_function(x,y,z) for defining the refinement patches");
            }
            if (fine_tag_lo_specified && fine_tag_hi_specified) {
                fine_tag_lo = RealVect{lo};
                fine_tag_hi = RealVect{hi};
            } else {
                utils::parser::Store_parserString(pp_warpx, "ref_patch_function(x,y,z)", ref_patch_function);
                ref_patch_parser = std::make_unique<amrex::Parser>(
                    utils::parser::makeParser(ref_patch_function,{"x","y","z"}));
            }
        }

        pp_warpx.query("do_dynamic_scheduling", do_dynamic_scheduling);

        // Integer that corresponds to the type of grid used in the simulation
        // (collocated, staggered, hybrid)
        grid_type = static_cast<ablastr::utils::enums::GridType>(GetAlgorithmInteger(pp_warpx, "grid_type"));

        // Use same shape factors in all directions, for gathering
        if (grid_type == GridType::Collocated) { galerkin_interpolation = false; }

#ifdef WARPX_DIM_RZ
        // Only needs to be set with WARPX_DIM_RZ, otherwise defaults to 1
        utils::parser::queryWithParser(pp_warpx, "n_rz_azimuthal_modes", n_rz_azimuthal_modes);
        WARPX_ALWAYS_ASSERT_WITH_MESSAGE( n_rz_azimuthal_modes > 0,
            "The number of azimuthal modes (n_rz_azimuthal_modes) must be at least 1");
#endif

        // Check whether fluid species will be used
        {
            const ParmParse pp_fluids("fluids");
            std::vector<std::string> fluid_species_names = {};
            pp_fluids.queryarr("species_names", fluid_species_names);
            do_fluid_species = !fluid_species_names.empty();
            if (do_fluid_species) {
                WARPX_ALWAYS_ASSERT_WITH_MESSAGE(max_level <= 1,
                    "Fluid species cannot currently be used with mesh refinement.");
                WARPX_ALWAYS_ASSERT_WITH_MESSAGE(
                    electrostatic_solver_id != ElectrostaticSolverAlgo::Relativistic,
                    "Fluid species cannot currently be used with the relativistic electrostatic solver.");
#ifdef WARPX_DIM_RZ
                WARPX_ALWAYS_ASSERT_WITH_MESSAGE( n_rz_azimuthal_modes <= 1,
                    "Fluid species cannot be used with more than 1 azimuthal mode.");
#endif
            }
        }

        // Set default parameters with hybrid grid (parsed later below)
        if (grid_type == GridType::Hybrid)
        {
            // Finite-order centering of fields (staggered to nodal)
            // Default field gathering algorithm will be set below
            field_centering_nox = 8;
            field_centering_noy = 8;
            field_centering_noz = 8;
            // Finite-order centering of currents (nodal to staggered)
            do_current_centering = true;
            current_centering_nox = 8;
            current_centering_noy = 8;
            current_centering_noz = 8;
        }

#ifdef WARPX_DIM_RZ
        WARPX_ALWAYS_ASSERT_WITH_MESSAGE(
            grid_type != GridType::Hybrid,
            "warpx.grid_type=hybrid is not implemented in RZ geometry");
#endif

        // If true, the current is deposited on a nodal grid and centered onto
        // a staggered grid. Setting warpx.do_current_centering=1 makes sense
        // only if warpx.grid_type=hybrid. Instead, if warpx.grid_type=nodal or
        // warpx.grid_type=staggered, Maxwell's equations are solved either on a
        // collocated grid or on a staggered grid without current centering.
        pp_warpx.query("do_current_centering", do_current_centering);
        if (do_current_centering)
        {
            WARPX_ALWAYS_ASSERT_WITH_MESSAGE(
                grid_type == GridType::Hybrid,
                "warpx.do_current_centering=1 can be used only with warpx.grid_type=hybrid");

            utils::parser::queryWithParser(
                pp_warpx, "current_centering_nox", current_centering_nox);
            utils::parser::queryWithParser(
                pp_warpx, "current_centering_noy", current_centering_noy);
            utils::parser::queryWithParser(
                pp_warpx, "current_centering_noz", current_centering_noz);

            AllocateCenteringCoefficients(device_current_centering_stencil_coeffs_x,
                                          device_current_centering_stencil_coeffs_y,
                                          device_current_centering_stencil_coeffs_z,
                                          current_centering_nox,
                                          current_centering_noy,
                                          current_centering_noz,
                                          grid_type);
        }

        WARPX_ALWAYS_ASSERT_WITH_MESSAGE(
            maxLevel() == 0 || !do_current_centering,
            "Finite-order centering of currents is not implemented with mesh refinement"
        );
    }

    {
        const ParmParse pp_algo("algo");
#ifdef WARPX_DIM_RZ
        WARPX_ALWAYS_ASSERT_WITH_MESSAGE( electromagnetic_solver_id != ElectromagneticSolverAlgo::CKC,
            "algo.maxwell_solver = ckc is not (yet) available for RZ geometry");
#endif
#ifndef WARPX_USE_FFT
        WARPX_ALWAYS_ASSERT_WITH_MESSAGE( electromagnetic_solver_id != ElectromagneticSolverAlgo::PSATD,
            "algo.maxwell_solver = psatd is not supported because WarpX was built without spectral solvers");
#endif

#ifdef WARPX_DIM_RZ
        WARPX_ALWAYS_ASSERT_WITH_MESSAGE(Geom(0).isPeriodic(0) == 0,
            "The problem must not be periodic in the radial direction");

        // Ensure code aborts if PEC is specified at r=0 for RZ
        if (Geom(0).ProbLo(0) == 0){
            WARPX_ALWAYS_ASSERT_WITH_MESSAGE(
                WarpX::field_boundary_lo[0] == FieldBoundaryType::None,
                "Error : Field boundary at r=0 must be ``none``. \n");

            const ParmParse pp_boundary("boundary");
            if (pp_boundary.contains("particle_lo")) {
                WARPX_ALWAYS_ASSERT_WITH_MESSAGE(
                    WarpX::particle_boundary_lo[0] == ParticleBoundaryType::None,
                    "Error : Particle boundary at r=0 must be ``none``. \n");
            }

        }

        if (electromagnetic_solver_id == ElectromagneticSolverAlgo::PSATD) {
            // Force grid_type=collocated (neither staggered nor hybrid)
            // and use same shape factors in all directions for gathering
            grid_type = GridType::Collocated;
            galerkin_interpolation = false;
        }
#endif

        // note: current_deposition must be set after maxwell_solver (electromagnetic_solver_id) or
        //       do_electrostatic (electrostatic_solver_id) are already determined,
        //       because its default depends on the solver selection
        current_deposition_algo = static_cast<short>(GetAlgorithmInteger(pp_algo, "current_deposition"));
        charge_deposition_algo = static_cast<short>(GetAlgorithmInteger(pp_algo, "charge_deposition"));
        particle_pusher_algo = static_cast<short>(GetAlgorithmInteger(pp_algo, "particle_pusher"));
        evolve_scheme = static_cast<short>(GetAlgorithmInteger(pp_algo, "evolve_scheme"));

        // check for implicit evolve scheme
        if (evolve_scheme == EvolveScheme::SemiImplicitEM) {
            m_implicit_solver = std::make_unique<SemiImplicitEM>();
        }
        else if (evolve_scheme == EvolveScheme::ThetaImplicitEM) {
            m_implicit_solver = std::make_unique<ThetaImplicitEM>();
        }

        // implicit evolve schemes not setup to use mirrors
        if (evolve_scheme == EvolveScheme::SemiImplicitEM ||
            evolve_scheme == EvolveScheme::ThetaImplicitEM) {
            WARPX_ALWAYS_ASSERT_WITH_MESSAGE( num_mirrors == 0,
                "Mirrors cannot be used with Implicit evolve schemes.");
        }

        WARPX_ALWAYS_ASSERT_WITH_MESSAGE(
            current_deposition_algo != CurrentDepositionAlgo::Esirkepov ||
            !do_current_centering,
            "Current centering (nodal deposition) cannot be used with Esirkepov deposition."
            "Please set warpx.do_current_centering = 0 or algo.current_deposition = direct.");

        WARPX_ALWAYS_ASSERT_WITH_MESSAGE(
            current_deposition_algo != CurrentDepositionAlgo::Villasenor ||
            !do_current_centering,
            "Current centering (nodal deposition) cannot be used with Villasenor deposition."
            "Please set warpx.do_current_centering = 0 or algo.current_deposition = direct.");

        WARPX_ALWAYS_ASSERT_WITH_MESSAGE(
            WarpX::current_deposition_algo != CurrentDepositionAlgo::Vay ||
            !do_current_centering,
            "Vay deposition not implemented with current centering");

        WARPX_ALWAYS_ASSERT_WITH_MESSAGE(
            WarpX::current_deposition_algo != CurrentDepositionAlgo::Vay ||
            maxLevel() <= 0,
            "Vay deposition not implemented with mesh refinement");

        if (WarpX::current_deposition_algo == CurrentDepositionAlgo::Vay) {
            WARPX_ALWAYS_ASSERT_WITH_MESSAGE(
                electromagnetic_solver_id == ElectromagneticSolverAlgo::PSATD,
                "Vay deposition is implemented only for PSATD");
        }

        if (WarpX::current_deposition_algo == CurrentDepositionAlgo::Vay) {
            WARPX_ALWAYS_ASSERT_WITH_MESSAGE(
                do_multi_J == false,
                "Vay deposition not implemented with multi-J algorithm");
        }

        if (current_deposition_algo == CurrentDepositionAlgo::Villasenor) {
            WARPX_ALWAYS_ASSERT_WITH_MESSAGE(
                evolve_scheme == EvolveScheme::SemiImplicitEM ||
                evolve_scheme == EvolveScheme::ThetaImplicitEM,
                "Villasenor current deposition can only"
                "be used with Implicit evolve schemes.");
        }

        // Query algo.field_gathering from input, set field_gathering_algo to
        // "default" if not found (default defined in Utils/WarpXAlgorithmSelection.cpp)
        field_gathering_algo = static_cast<short>(GetAlgorithmInteger(pp_algo, "field_gathering"));

        // Set default field gathering algorithm for hybrid grids (momentum-conserving)
        std::string tmp_algo;
        // - algo.field_gathering not found in the input
        // - field_gathering_algo set to "default" above
        //   (default defined in Utils/WarpXAlgorithmSelection.cpp)
        // - reset default value here for hybrid grids
        if (!pp_algo.query("field_gathering", tmp_algo))
        {
            if (grid_type == GridType::Hybrid)
            {
                field_gathering_algo = GatheringAlgo::MomentumConserving;
            }
        }
        // - algo.field_gathering found in the input
        // - field_gathering_algo read above and set to user-defined value
        else
        {
            if (grid_type == GridType::Hybrid)
            {
                WARPX_ALWAYS_ASSERT_WITH_MESSAGE(
                    field_gathering_algo == GatheringAlgo::MomentumConserving,
                    "Hybrid grid (warpx.grid_type=hybrid) should be used only with "
                    "momentum-conserving field gathering algorithm "
                    "(algo.field_gathering=momentum-conserving)");
            }
        }

        // Use same shape factors in all directions
        // - with momentum-conserving field gathering
        if (field_gathering_algo == GatheringAlgo::MomentumConserving) {galerkin_interpolation = false;}
        // - with direct current deposition and the EM solver
        if( electromagnetic_solver_id != ElectromagneticSolverAlgo::None &&
            electromagnetic_solver_id != ElectromagneticSolverAlgo::HybridPIC ) {
            if (current_deposition_algo == CurrentDepositionAlgo::Direct) {
                galerkin_interpolation = false;
            }
        }

        {
            const ParmParse pp_interpolation("interpolation");
            pp_interpolation.query("galerkin_scheme",galerkin_interpolation);
        }

        // With the PSATD solver, momentum-conserving field gathering
        // combined with mesh refinement does not seem to work correctly
        // TODO Needs debugging
        if (electromagnetic_solver_id == ElectromagneticSolverAlgo::PSATD &&
            field_gathering_algo == GatheringAlgo::MomentumConserving &&
            maxLevel() > 0)
        {
            WARPX_ABORT_WITH_MESSAGE(
                "With the PSATD solver, momentum-conserving field gathering"
                " combined with mesh refinement is currently not implemented");
        }

        em_solver_medium = GetAlgorithmInteger(pp_algo, "em_solver_medium");
        if (em_solver_medium == MediumForEM::Macroscopic ) {
            macroscopic_solver_algo = GetAlgorithmInteger(pp_algo,"macroscopic_sigma_method");
        }

        if (evolve_scheme == EvolveScheme::SemiImplicitEM ||
            evolve_scheme == EvolveScheme::ThetaImplicitEM) {

            WARPX_ALWAYS_ASSERT_WITH_MESSAGE(
                current_deposition_algo == CurrentDepositionAlgo::Esirkepov ||
                current_deposition_algo == CurrentDepositionAlgo::Villasenor ||
                current_deposition_algo == CurrentDepositionAlgo::Direct,
                "Only Esirkepov, Villasenor, or Direct current deposition supported with the implicit and semi-implicit schemes");

            WARPX_ALWAYS_ASSERT_WITH_MESSAGE(
                electromagnetic_solver_id == ElectromagneticSolverAlgo::Yee ||
                electromagnetic_solver_id == ElectromagneticSolverAlgo::CKC,
                "Only the Yee EM solver is supported with the implicit and semi-implicit schemes");

            WARPX_ALWAYS_ASSERT_WITH_MESSAGE(
                particle_pusher_algo == ParticlePusherAlgo::Boris ||
                particle_pusher_algo == ParticlePusherAlgo::HigueraCary,
                "Only the Boris and Higuera particle pushers are supported with the implicit and semi-implicit schemes");

            WARPX_ALWAYS_ASSERT_WITH_MESSAGE(
                field_gathering_algo != GatheringAlgo::MomentumConserving,
                    "With implicit and semi-implicit schemes, the momentum conserving field gather is not supported as it would not conserve energy");
        }

        // Load balancing parameters
        std::vector<std::string> load_balance_intervals_string_vec = {"0"};
        pp_algo.queryarr("load_balance_intervals", load_balance_intervals_string_vec);
        load_balance_intervals = utils::parser::IntervalsParser(
            load_balance_intervals_string_vec);
        pp_algo.query("load_balance_with_sfc", load_balance_with_sfc);
        // Knapsack factor only used with non-SFC strategy
        if (!load_balance_with_sfc) {
            pp_algo.query("load_balance_knapsack_factor", load_balance_knapsack_factor);
        }
        utils::parser::queryWithParser(pp_algo, "load_balance_efficiency_ratio_threshold",
                        load_balance_efficiency_ratio_threshold);
        load_balance_costs_update_algo = static_cast<short>(GetAlgorithmInteger(pp_algo, "load_balance_costs_update"));
        if (WarpX::load_balance_costs_update_algo==LoadBalanceCostsUpdateAlgo::Heuristic) {
            utils::parser::queryWithParser(
                pp_algo, "costs_heuristic_cells_wt", costs_heuristic_cells_wt);
            utils::parser::queryWithParser(
                pp_algo, "costs_heuristic_particles_wt", costs_heuristic_particles_wt);
        }

        // Parse algo.particle_shape and check that input is acceptable
        // (do this only if there is at least one particle or laser species)
        const ParmParse pp_particles("particles");
        std::vector<std::string> species_names;
        pp_particles.queryarr("species_names", species_names);

        const ParmParse pp_lasers("lasers");
        std::vector<std::string> lasers_names;
        pp_lasers.queryarr("names", lasers_names);

#ifdef WARPX_DIM_RZ
        // Here we check if the simulation includes laser and the number of
        // azimuthal modes is less than 2.
        // In that case we should throw a specific warning since
        // representation of a laser pulse in cylindrical coordinates
        // requires at least 2 azimuthal modes
        if (!lasers_names.empty() && n_rz_azimuthal_modes < 2) {
            ablastr::warn_manager::WMRecordWarning("Laser",
            "Laser pulse representation in RZ requires at least 2 azimuthal modes",
            ablastr::warn_manager::WarnPriority::high);
        }
#endif

        std::vector<std::string> sort_intervals_string_vec = {"-1"};
        int particle_shape;
        if (!species_names.empty() || !lasers_names.empty()) {
            if (utils::parser::queryWithParser(pp_algo, "particle_shape", particle_shape)){
                WARPX_ALWAYS_ASSERT_WITH_MESSAGE(
                    (particle_shape >= 1) && (particle_shape <=4),
                    "algo.particle_shape can be only 1, 2, 3, or 4"
                );

                nox = particle_shape;
                noy = particle_shape;
                noz = particle_shape;
            }
            else{
                WARPX_ABORT_WITH_MESSAGE(
                    "algo.particle_shape must be set in the input file:"
                    " please set algo.particle_shape to 1, 2, 3, or 4");
            }

            if ((maxLevel() > 0) && (particle_shape > 1) && (do_pml_j_damping == 1))
            {
                ablastr::warn_manager::WMRecordWarning("Particles",
                    "When algo.particle_shape > 1,"
                    "some numerical artifact will be present at the interface between coarse and fine patch."
                    "We recommend setting algo.particle_shape = 1 in order to avoid this issue");
            }

            // default sort interval for particles if species or lasers vector is not empty
#ifdef AMREX_USE_GPU
            sort_intervals_string_vec = {"4"};
#else
            sort_intervals_string_vec = {"-1"};
#endif
        }

        const amrex::ParmParse pp_warpx("warpx");
        pp_warpx.queryarr("sort_intervals", sort_intervals_string_vec);
        sort_intervals = utils::parser::IntervalsParser(sort_intervals_string_vec);

        Vector<int> vect_sort_bin_size(AMREX_SPACEDIM,1);
        const bool sort_bin_size_is_specified =
            utils::parser::queryArrWithParser(
                pp_warpx, "sort_bin_size",
                vect_sort_bin_size, 0, AMREX_SPACEDIM);
        if (sort_bin_size_is_specified){
            for (int i=0; i<AMREX_SPACEDIM; i++) {
                sort_bin_size[i] = vect_sort_bin_size[i];
            }
        }

        pp_warpx.query("sort_particles_for_deposition",sort_particles_for_deposition);
        Vector<int> vect_sort_idx_type(AMREX_SPACEDIM,0);
        const bool sort_idx_type_is_specified =
            utils::parser::queryArrWithParser(
                pp_warpx, "sort_idx_type",
                vect_sort_idx_type, 0, AMREX_SPACEDIM);
        if (sort_idx_type_is_specified){
            for (int i=0; i<AMREX_SPACEDIM; i++) {
                sort_idx_type[i] = vect_sort_idx_type[i];
            }
        }

    }

    {
        const ParmParse pp_warpx("warpx");

        // If warpx.grid_type=staggered or warpx.grid_type=hybrid,
        // and algo.field_gathering=momentum-conserving, the fields are solved
        // on a staggered grid and centered onto a nodal grid for gathering.
        // Instead, if warpx.grid_type=collocated, the momentum-conserving and
        // energy conserving field gathering algorithms are equivalent (forces
        // gathered from the collocated grid) and no fields centering occurs.
        if (WarpX::field_gathering_algo == GatheringAlgo::MomentumConserving &&
            WarpX::grid_type != GridType::Collocated)
        {
            utils::parser::queryWithParser(
                pp_warpx, "field_centering_nox", field_centering_nox);
            utils::parser::queryWithParser(
                pp_warpx, "field_centering_noy", field_centering_noy);
            utils::parser::queryWithParser(
                pp_warpx, "field_centering_noz", field_centering_noz);

            AllocateCenteringCoefficients(device_field_centering_stencil_coeffs_x,
                                          device_field_centering_stencil_coeffs_y,
                                          device_field_centering_stencil_coeffs_z,
                                          field_centering_nox,
                                          field_centering_noy,
                                          field_centering_noz,
                                          grid_type);
        }

        // Finite-order centering is not implemented with mesh refinement
        // (note that when warpx.grid_type=collocated, finite-order centering is not used anyways)
        if (maxLevel() > 0 && WarpX::grid_type != GridType::Collocated)
        {
            WARPX_ALWAYS_ASSERT_WITH_MESSAGE(
                field_centering_nox == 2 && field_centering_noy == 2 && field_centering_noz == 2,
                "High-order centering of fields (order > 2) is not implemented with mesh refinement");
        }
    }

    if (electromagnetic_solver_id == ElectromagneticSolverAlgo::PSATD)
    {
        const ParmParse pp_psatd("psatd");
        pp_psatd.query("periodic_single_box_fft", fft_periodic_single_box);

        std::string nox_str;
        std::string noy_str;
        std::string noz_str;

        pp_psatd.query("nox", nox_str);
        pp_psatd.query("noy", noy_str);
        pp_psatd.query("noz", noz_str);

        if(nox_str == "inf") {
            nox_fft = -1;
        } else {
            utils::parser::queryWithParser(pp_psatd, "nox", nox_fft);
        }
        if(noy_str == "inf") {
            noy_fft = -1;
        } else {
            utils::parser::queryWithParser(pp_psatd, "noy", noy_fft);
        }
        if(noz_str == "inf") {
            noz_fft = -1;
        } else {
            utils::parser::queryWithParser(pp_psatd, "noz", noz_fft);
        }

        if (!fft_periodic_single_box) {
            WARPX_ALWAYS_ASSERT_WITH_MESSAGE(nox_fft > 0, "PSATD order must be finite unless psatd.periodic_single_box_fft is used");
            WARPX_ALWAYS_ASSERT_WITH_MESSAGE(noy_fft > 0, "PSATD order must be finite unless psatd.periodic_single_box_fft is used");
            WARPX_ALWAYS_ASSERT_WITH_MESSAGE(noz_fft > 0, "PSATD order must be finite unless psatd.periodic_single_box_fft is used");
        }

        // Integer that corresponds to the order of the PSATD solution
        // (whether the PSATD equations are derived from first-order or
        // second-order solution)
        psatd_solution_type = static_cast<short>(GetAlgorithmInteger(pp_psatd, "solution_type"));

        // Integers that correspond to the time dependency of J (constant, linear)
        // and rho (linear, quadratic) for the PSATD algorithm
        J_in_time = static_cast<short>(GetAlgorithmInteger(pp_psatd, "J_in_time"));
        rho_in_time = static_cast<short>(GetAlgorithmInteger(pp_psatd, "rho_in_time"));

        if (psatd_solution_type != PSATDSolutionType::FirstOrder || !do_multi_J)
        {
            WARPX_ALWAYS_ASSERT_WITH_MESSAGE(
                rho_in_time == RhoInTime::Linear,
                "psatd.rho_in_time=constant not yet implemented, "
                "except for psatd.solution_type=first-order and warpx.do_multi_J=1");
        }

        // Current correction activated by default, unless a charge-conserving
        // current deposition (Esirkepov, Vay) or the div(E) cleaning scheme
        // are used
        current_correction = true;
        if (WarpX::current_deposition_algo == CurrentDepositionAlgo::Esirkepov ||
            WarpX::current_deposition_algo == CurrentDepositionAlgo::Villasenor ||
            WarpX::current_deposition_algo == CurrentDepositionAlgo::Vay ||
            WarpX::do_dive_cleaning)
        {
            current_correction = false;
        }

        // TODO Remove this default when current correction will
        // be implemented for the multi-J algorithm as well.
        if (do_multi_J) { current_correction = false; }

        pp_psatd.query("current_correction", current_correction);

        if (!current_correction &&
            current_deposition_algo != CurrentDepositionAlgo::Esirkepov &&
            current_deposition_algo != CurrentDepositionAlgo::Villasenor &&
            current_deposition_algo != CurrentDepositionAlgo::Vay)
        {
            ablastr::warn_manager::WMRecordWarning(
                "Algorithms",
                "The chosen current deposition algorithm does not guarantee"
                " charge conservation, and no additional current correction"
                " algorithm is activated in order to compensate for that."
                " Lack of charge conservation may negatively affect the"
                " results of the simulation.",
                ablastr::warn_manager::WarnPriority::low);
        }

        pp_psatd.query("do_time_averaging", fft_do_time_averaging);

        if (WarpX::current_deposition_algo == CurrentDepositionAlgo::Vay)
        {
            WARPX_ALWAYS_ASSERT_WITH_MESSAGE(
                !fft_periodic_single_box,
                "Option algo.current_deposition=vay must be used with psatd.periodic_single_box_fft=0.");
        }

        if (current_deposition_algo == CurrentDepositionAlgo::Vay)
        {
            WARPX_ALWAYS_ASSERT_WITH_MESSAGE(
                !current_correction,
                "Options algo.current_deposition=vay and psatd.current_correction=1 cannot be combined together.");
        }

        // Auxiliary: boosted_frame = true if WarpX::gamma_boost is set in the inputs
        const amrex::ParmParse pp_warpx("warpx");
        const bool boosted_frame = pp_warpx.query("gamma_boost", gamma_boost);

        // Check whether the default Galilean velocity should be used
        bool use_default_v_galilean = false;
        pp_psatd.query("use_default_v_galilean", use_default_v_galilean);

        WARPX_ALWAYS_ASSERT_WITH_MESSAGE(
            !use_default_v_galilean || boosted_frame,
            "psatd.use_default_v_galilean = 1 can be used only if WarpX::gamma_boost is also set"
        );

        if (use_default_v_galilean && boosted_frame)
        {
            m_v_galilean[2] = -std::sqrt(1._rt - 1._rt / (gamma_boost * gamma_boost));
        }
        else
        {
            utils::parser::queryArrWithParser(
                pp_psatd, "v_galilean", m_v_galilean, 0, 3);
        }

        // Check whether the default comoving velocity should be used
        bool use_default_v_comoving = false;
        pp_psatd.query("use_default_v_comoving", use_default_v_comoving);

        WARPX_ALWAYS_ASSERT_WITH_MESSAGE(
            !use_default_v_comoving || boosted_frame,
            "psatd.use_default_v_comoving = 1 can be used only if WarpX::gamma_boost is also set"
        );

        if (use_default_v_comoving && boosted_frame)
        {
            m_v_comoving[2] = -std::sqrt(1._rt - 1._rt / (gamma_boost * gamma_boost));
        }
        else
        {
            utils::parser::queryArrWithParser(
                pp_psatd, "v_comoving", m_v_comoving, 0, 3);
        }

        // Scale the Galilean/comoving velocity by the speed of light
        for (auto& vv : m_v_galilean) { vv*= PhysConst::c; }
        for (auto& vv : m_v_comoving) { vv*= PhysConst::c; }

        const auto v_galilean_is_zero =
            std::all_of(m_v_galilean.begin(), m_v_galilean.end(),
            [](const auto& val){return val == 0.;});

        const auto v_comoving_is_zero =
            std::all_of(m_v_comoving.begin(), m_v_comoving.end(),
            [](const auto& val){return val == 0.;});


        // Galilean and comoving algorithms should not be used together
        WARPX_ALWAYS_ASSERT_WITH_MESSAGE(
            v_galilean_is_zero || v_comoving_is_zero,
            "Galilean and comoving algorithms should not be used together"
        );


        if (current_deposition_algo == CurrentDepositionAlgo::Esirkepov ||
            current_deposition_algo == CurrentDepositionAlgo::Villasenor) {

            // The comoving PSATD algorithm is not implemented nor tested with Esirkepov current deposition
            WARPX_ALWAYS_ASSERT_WITH_MESSAGE(v_comoving_is_zero,
                "charge-conserving current depositions (Esirkepov and Villasenor) cannot be used with the comoving PSATD algorithm");

            WARPX_ALWAYS_ASSERT_WITH_MESSAGE(v_galilean_is_zero,
                "charge-conserving current depositions (Esirkepov and Villasenor) cannot be used with the Galilean algorithm.");
        }

        WARPX_ALWAYS_ASSERT_WITH_MESSAGE(
            (current_deposition_algo != CurrentDepositionAlgo::Vay) ||
            v_galilean_is_zero,
            "Vay current deposition not implemented for Galilean algorithms"
        );

#   ifdef WARPX_DIM_RZ
        update_with_rho = true;
#   else
        if (m_v_galilean[0] == 0. && m_v_galilean[1] == 0. && m_v_galilean[2] == 0. &&
            m_v_comoving[0] == 0. && m_v_comoving[1] == 0. && m_v_comoving[2] == 0.) {
            update_with_rho = do_dive_cleaning; // standard PSATD
        }
        else {
            update_with_rho = true;  // Galilean PSATD or comoving PSATD
        }
#   endif

        // Overwrite update_with_rho with value set in input file
        pp_psatd.query("update_with_rho", update_with_rho);

        WARPX_ALWAYS_ASSERT_WITH_MESSAGE(
            (!do_dive_cleaning) || update_with_rho,
            "warpx.do_dive_cleaning = 1 not implemented with psatd.update_with_rho = 0"
        );

        WARPX_ALWAYS_ASSERT_WITH_MESSAGE(
            v_comoving_is_zero || update_with_rho,
            "psatd.update_with_rho must be equal to 1 for comoving PSATD"
        );

        if (do_multi_J)
        {
            WARPX_ALWAYS_ASSERT_WITH_MESSAGE(
                v_galilean_is_zero,
                "Multi-J algorithm not implemented with Galilean PSATD"
            );
        }

        if (J_in_time == JInTime::Linear)
        {
            WARPX_ALWAYS_ASSERT_WITH_MESSAGE(
                update_with_rho,
                "psatd.update_with_rho must be set to 1 when psatd.J_in_time=linear");

            WARPX_ALWAYS_ASSERT_WITH_MESSAGE(
                v_galilean_is_zero,
                "psatd.J_in_time=linear not implemented with Galilean PSATD");

            WARPX_ALWAYS_ASSERT_WITH_MESSAGE(
                v_comoving_is_zero,
                "psatd.J_in_time=linear not implemented with comoving PSATD");

            WARPX_ALWAYS_ASSERT_WITH_MESSAGE(
                !current_correction,
                "psatd.current_correction=1 not implemented with psatd.J_in_time=linear");

            WARPX_ALWAYS_ASSERT_WITH_MESSAGE(
                current_deposition_algo != CurrentDepositionAlgo::Vay,
                "algo.current_deposition=vay not implemented with psatd.J_in_time=linear");
        }

        for (int dir = 0; dir < AMREX_SPACEDIM; dir++)
        {
            if (WarpX::field_boundary_lo[dir] == FieldBoundaryType::Damped ||
                WarpX::field_boundary_hi[dir] == FieldBoundaryType::Damped ) {
                WARPX_ALWAYS_ASSERT_WITH_MESSAGE(
                    WarpX::field_boundary_lo[dir] == WarpX::field_boundary_hi[dir],
                    "field boundary in both lo and hi must be set to Damped for PSATD"
                );
            }
        }

        // Fill guard cells with backward FFTs in directions with field damping
        for (int dir = 0; dir < AMREX_SPACEDIM; dir++)
        {
            if (WarpX::field_boundary_lo[dir] == FieldBoundaryType::Damped ||
                WarpX::field_boundary_hi[dir] == FieldBoundaryType::Damped)
            {
                WarpX::m_fill_guards_fields[dir] = 1;
            }
        }

        // Without periodic single box, fill guard cells with backward FFTs,
        // with current correction or Vay deposition
        if (!fft_periodic_single_box)
        {
            if (current_correction ||
                current_deposition_algo == CurrentDepositionAlgo::Vay)
            {
                WarpX::m_fill_guards_current = amrex::IntVect(1);
            }
        }
    }

    if (electromagnetic_solver_id != ElectromagneticSolverAlgo::PSATD ) {
        for (int idim = 0; idim < AMREX_SPACEDIM; ++idim) {
            WARPX_ALWAYS_ASSERT_WITH_MESSAGE(
                (WarpX::field_boundary_lo[idim] != FieldBoundaryType::Damped) &&
                (WarpX::field_boundary_hi[idim] != FieldBoundaryType::Damped),
                "FieldBoundaryType::Damped is only supported for PSATD"
            );
        }
    }

    // for slice generation //
    {
        const ParmParse pp_slice("slice");
        amrex::Vector<Real> slice_lo(AMREX_SPACEDIM);
        amrex::Vector<Real> slice_hi(AMREX_SPACEDIM);
        Vector<int> slice_crse_ratio(AMREX_SPACEDIM);
        // set default slice_crse_ratio //
        for (int idim=0; idim < AMREX_SPACEDIM; ++idim )
        {
            slice_crse_ratio[idim] = 1;
        }
        utils::parser::queryArrWithParser(
        pp_slice, "dom_lo", slice_lo, 0, AMREX_SPACEDIM);
        utils::parser::queryArrWithParser(
        pp_slice, "dom_hi", slice_hi, 0, AMREX_SPACEDIM);
        utils::parser::queryArrWithParser(
        pp_slice, "coarsening_ratio",slice_crse_ratio,0,AMREX_SPACEDIM);
        utils::parser::queryWithParser(
        pp_slice, "plot_int",slice_plot_int);
        slice_realbox.setLo(slice_lo);
        slice_realbox.setHi(slice_hi);
        slice_cr_ratio = IntVect(AMREX_D_DECL(1,1,1));
        for (int idim = 0; idim < AMREX_SPACEDIM; ++idim)
        {
            if (slice_crse_ratio[idim] > 1 ) {
                slice_cr_ratio[idim] = slice_crse_ratio[idim];
            }
        }
    }
}

void
WarpX::BackwardCompatibility ()
{
    // Auxiliary variables
    int backward_int;
    bool backward_bool;
    std::string backward_str;
    amrex::Real backward_Real;

    const ParmParse pp_amr("amr");
    WARPX_ALWAYS_ASSERT_WITH_MESSAGE(
        !pp_amr.query("plot_int", backward_int),
        "amr.plot_int is not supported anymore. Please use the new syntax for diagnostics:\n"
        "diagnostics.diags_names = my_diag\n"
        "my_diag.intervals = 10\n"
        "for output every 10 iterations. See documentation for more information"
    );

    WARPX_ALWAYS_ASSERT_WITH_MESSAGE(
        !pp_amr.query("plot_file", backward_str),
        "amr.plot_file is not supported anymore. "
        "Please use the new syntax for diagnostics, see documentation."
    );

    const ParmParse pp_warpx("warpx");
    std::vector<std::string> backward_strings;
    WARPX_ALWAYS_ASSERT_WITH_MESSAGE(
        !pp_warpx.queryarr("fields_to_plot", backward_strings),
        "warpx.fields_to_plot is not supported anymore. "
        "Please use the new syntax for diagnostics, see documentation."
    );

    WARPX_ALWAYS_ASSERT_WITH_MESSAGE(
        !pp_warpx.query("plot_finepatch", backward_int),
        "warpx.plot_finepatch is not supported anymore. "
        "Please use the new syntax for diagnostics, see documentation."
    );

    WARPX_ALWAYS_ASSERT_WITH_MESSAGE(
        !pp_warpx.query("plot_crsepatch", backward_int),
        "warpx.plot_crsepatch is not supported anymore. "
        "Please use the new syntax for diagnostics, see documentation."
    );

    WARPX_ALWAYS_ASSERT_WITH_MESSAGE(
        !pp_warpx.queryarr("load_balance_int", backward_strings),
        "warpx.load_balance_int is no longer a valid option. "
        "Please use the renamed option algo.load_balance_intervals instead."
    );

    WARPX_ALWAYS_ASSERT_WITH_MESSAGE(
        !pp_warpx.queryarr("load_balance_intervals", backward_strings),
        "warpx.load_balance_intervals is no longer a valid option. "
        "Please use the renamed option algo.load_balance_intervals instead."
    );

    WARPX_ALWAYS_ASSERT_WITH_MESSAGE(
        !pp_warpx.query("load_balance_efficiency_ratio_threshold", backward_Real),
        "warpx.load_balance_efficiency_ratio_threshold is not supported anymore. "
        "Please use the renamed option algo.load_balance_efficiency_ratio_threshold."
    );

    WARPX_ALWAYS_ASSERT_WITH_MESSAGE(
        !pp_warpx.query("load_balance_with_sfc", backward_int),
        "warpx.load_balance_with_sfc is not supported anymore. "
        "Please use the renamed option algo.load_balance_with_sfc."
    );

    WARPX_ALWAYS_ASSERT_WITH_MESSAGE(
        !pp_warpx.query("load_balance_knapsack_factor", backward_Real),
        "warpx.load_balance_knapsack_factor is not supported anymore. "
        "Please use the renamed option algo.load_balance_knapsack_factor."
    );

    WARPX_ALWAYS_ASSERT_WITH_MESSAGE(
        !pp_warpx.queryarr("override_sync_int", backward_strings),
        "warpx.override_sync_int is no longer a valid option. "
        "Please use the renamed option warpx.override_sync_intervals instead."
    );

    WARPX_ALWAYS_ASSERT_WITH_MESSAGE(
        !pp_warpx.queryarr("sort_int", backward_strings),
        "warpx.sort_int is no longer a valid option. "
        "Please use the renamed option warpx.sort_intervals instead."
    );

    WARPX_ALWAYS_ASSERT_WITH_MESSAGE(
        !pp_warpx.query("do_nodal", backward_int),
        "warpx.do_nodal is not supported anymore. "
        "Please use the flag warpx.grid_type instead."
    );

    WARPX_ALWAYS_ASSERT_WITH_MESSAGE(
        !pp_warpx.query("use_kspace_filter", backward_int),
        "warpx.use_kspace_filter is not supported anymore. "
        "Please use the flag use_filter, see documentation."
    );

    WARPX_ALWAYS_ASSERT_WITH_MESSAGE(
        !pp_warpx.query("do_pml", backward_int),
        "do_pml is not supported anymore. Please use boundary.field_lo and boundary.field_hi"
        " to set the boundary conditions."
    );

    WARPX_ALWAYS_ASSERT_WITH_MESSAGE(
        !pp_warpx.query("serialize_ics", backward_bool),
        "warpx.serialize_ics is no longer a valid option. "
        "Please use the renamed option warpx.serialize_initial_conditions instead."
    );

    WARPX_ALWAYS_ASSERT_WITH_MESSAGE(
        !pp_warpx.query("do_back_transformed_diagnostics", backward_int),
        "Legacy back-transformed diagnostics are not supported anymore. "
        "Please use the new syntax for back-transformed diagnostics, see documentation."
    );

    WARPX_ALWAYS_ASSERT_WITH_MESSAGE(
        !pp_warpx.query("lab_data_directory", backward_str),
        "Legacy back-transformed diagnostics are not supported anymore. "
        "Please use the new syntax for back-transformed diagnostics, see documentation."
    );

    WARPX_ALWAYS_ASSERT_WITH_MESSAGE(
        !pp_warpx.query("num_snapshots_lab", backward_int),
        "Legacy back-transformed diagnostics are not supported anymore. "
        "Please use the new syntax for back-transformed diagnostics, see documentation."
    );

    WARPX_ALWAYS_ASSERT_WITH_MESSAGE(
        !pp_warpx.query("dt_snapshots_lab", backward_Real),
        "Legacy back-transformed diagnostics are not supported anymore. "
        "Please use the new syntax for back-transformed diagnostics, see documentation."
    );

    WARPX_ALWAYS_ASSERT_WITH_MESSAGE(
        !pp_warpx.query("dz_snapshots_lab", backward_Real),
        "Legacy back-transformed diagnostics are not supported anymore. "
        "Please use the new syntax for back-transformed diagnostics, see documentation."
    );

    WARPX_ALWAYS_ASSERT_WITH_MESSAGE(
        !pp_warpx.query("do_back_transformed_fields", backward_int),
        "Legacy back-transformed diagnostics are not supported anymore. "
        "Please use the new syntax for back-transformed diagnostics, see documentation."
    );

    WARPX_ALWAYS_ASSERT_WITH_MESSAGE(
        !pp_warpx.query("buffer_size", backward_int),
        "Legacy back-transformed diagnostics are not supported anymore. "
        "Please use the new syntax for back-transformed diagnostics, see documentation."
    );

    const ParmParse pp_slice("slice");

    WARPX_ALWAYS_ASSERT_WITH_MESSAGE(
        !pp_slice.query("num_slice_snapshots_lab", backward_int),
        "Legacy back-transformed diagnostics are not supported anymore. "
        "Please use the new syntax for back-transformed diagnostics, see documentation."
    );

    WARPX_ALWAYS_ASSERT_WITH_MESSAGE(
        !pp_slice.query("dt_slice_snapshots_lab", backward_Real),
        "Legacy back-transformed diagnostics are not supported anymore. "
        "Please use the new syntax for back-transformed diagnostics, see documentation."
    );

    WARPX_ALWAYS_ASSERT_WITH_MESSAGE(
        !pp_slice.query("particle_slice_width_lab", backward_Real),
        "Legacy back-transformed diagnostics are not supported anymore. "
        "Please use the new syntax for back-transformed diagnostics, see documentation."
    );

    const ParmParse pp_interpolation("interpolation");
    WARPX_ALWAYS_ASSERT_WITH_MESSAGE(
        !pp_interpolation.query("nox", backward_int) &&
        !pp_interpolation.query("noy", backward_int) &&
        !pp_interpolation.query("noz", backward_int),
        "interpolation.nox (as well as .noy, .noz) are not supported anymore."
        " Please use the new syntax algo.particle_shape instead"
    );

    const ParmParse pp_algo("algo");
    int backward_mw_solver;
    WARPX_ALWAYS_ASSERT_WITH_MESSAGE(
        !pp_algo.query("maxwell_fdtd_solver", backward_mw_solver),
        "algo.maxwell_fdtd_solver is not supported anymore. "
        "Please use the renamed option algo.maxwell_solver");

    const ParmParse pp_particles("particles");
    int nspecies;
    if (pp_particles.query("nspecies", nspecies)){
        ablastr::warn_manager::WMRecordWarning("Species",
            "particles.nspecies is ignored. Just use particles.species_names please.",
            ablastr::warn_manager::WarnPriority::low);
    }

    std::vector<std::string> backward_sp_names;
    pp_particles.queryarr("species_names", backward_sp_names);
    for(const std::string& speciesiter : backward_sp_names){
        const ParmParse pp_species(speciesiter);
        std::vector<amrex::Real> backward_vel;
        std::stringstream ssspecies;

        ssspecies << "'" << speciesiter << ".multiple_particles_vel_<x,y,z>'";
        ssspecies << " are not supported anymore. ";
        ssspecies << "Please use the renamed variables ";
        ssspecies << "'" << speciesiter << ".multiple_particles_u<x,y,z>' .";
        WARPX_ALWAYS_ASSERT_WITH_MESSAGE(
            !pp_species.queryarr("multiple_particles_vel_x", backward_vel) &&
            !pp_species.queryarr("multiple_particles_vel_y", backward_vel) &&
            !pp_species.queryarr("multiple_particles_vel_z", backward_vel),
            ssspecies.str());

        ssspecies.str("");
        ssspecies.clear();
        ssspecies << "'" << speciesiter << ".single_particle_vel'";
        ssspecies << " is not supported anymore. ";
        ssspecies << "Please use the renamed variable ";
        ssspecies << "'" << speciesiter << ".single_particle_u' .";
        WARPX_ALWAYS_ASSERT_WITH_MESSAGE(
            !pp_species.queryarr("single_particle_vel", backward_vel),
            ssspecies.str());
    }

    const ParmParse pp_collisions("collisions");
    int ncollisions;
    if (pp_collisions.query("ncollisions", ncollisions)){
        ablastr::warn_manager::WMRecordWarning("Collisions",
            "collisions.ncollisions is ignored. Just use particles.collision_names please.",
            ablastr::warn_manager::WarnPriority::low);
    }

    const ParmParse pp_lasers("lasers");
    int nlasers;
    if (pp_lasers.query("nlasers", nlasers)){
        ablastr::warn_manager::WMRecordWarning("Laser",
            "lasers.nlasers is ignored. Just use lasers.names please.",
            ablastr::warn_manager::WarnPriority::low);
    }
}

// This is a virtual function.
void
WarpX::MakeNewLevelFromScratch (int lev, Real time, const BoxArray& new_grids,
                                const DistributionMapping& new_dmap)
{
    AllocLevelData(lev, new_grids, new_dmap);
    InitLevelData(lev, time);
}

// This is a virtual function.
void
WarpX::MakeNewLevelFromCoarse (int /*lev*/, amrex::Real /*time*/, const amrex::BoxArray& /*ba*/,
                                         const amrex::DistributionMapping& /*dm*/)
{
    WARPX_ABORT_WITH_MESSAGE("MakeNewLevelFromCoarse: To be implemented");
}

void
WarpX::ClearLevel (int lev)
{
    for (int i = 0; i < 3; ++i) {
        Efield_aux[lev][i].reset();
        Bfield_aux[lev][i].reset();

        current_fp[lev][i].reset();
        Efield_fp [lev][i].reset();
        Bfield_fp [lev][i].reset();

        current_store[lev][i].reset();

        if (do_current_centering)
        {
            current_fp_nodal[lev][i].reset();
        }

        if (WarpX::current_deposition_algo == CurrentDepositionAlgo::Vay)
        {
            current_fp_vay[lev][i].reset();
        }

        if (electrostatic_solver_id == ElectrostaticSolverAlgo::LabFrameElectroMagnetostatic)
        {
            vector_potential_fp_nodal[lev][i].reset();
            vector_potential_grad_buf_e_stag[lev][i].reset();
            vector_potential_grad_buf_b_stag[lev][i].reset();
        }

        current_cp[lev][i].reset();
        Efield_cp [lev][i].reset();
        Bfield_cp [lev][i].reset();

        Efield_cax[lev][i].reset();
        Bfield_cax[lev][i].reset();
        current_buf[lev][i].reset();
    }

    if (WarpX::electromagnetic_solver_id == ElectromagneticSolverAlgo::HybridPIC)
    {
        m_hybrid_pic_model->ClearLevel(lev);
    }

    charge_buf[lev].reset();

    current_buffer_masks[lev].reset();
    gather_buffer_masks[lev].reset();

    F_fp  [lev].reset();
    G_fp  [lev].reset();
    rho_fp[lev].reset();
    phi_fp[lev].reset();
    F_cp  [lev].reset();
    G_cp  [lev].reset();
    rho_cp[lev].reset();

#ifdef WARPX_USE_FFT
    if (WarpX::electromagnetic_solver_id == ElectromagneticSolverAlgo::PSATD) {
        spectral_solver_fp[lev].reset();
        spectral_solver_cp[lev].reset();
    }
#endif

    costs[lev].reset();
    load_balance_efficiency[lev] = -1;
}

void
WarpX::AllocLevelData (int lev, const BoxArray& ba, const DistributionMapping& dm)
{
    const bool aux_is_nodal = (field_gathering_algo == GatheringAlgo::MomentumConserving);

    const Real* dx = Geom(lev).CellSize();

    // Initialize filter before guard cells manager
    // (needs info on length of filter's stencil)
    if (use_filter)
    {
        InitFilter();
    }

    guard_cells.Init(
        dt[lev],
        dx,
        do_subcycling,
        WarpX::use_fdtd_nci_corr,
        grid_type,
        do_moving_window,
        moving_window_dir,
        WarpX::nox,
        nox_fft, noy_fft, noz_fft,
        NCIGodfreyFilter::m_stencil_width,
        electromagnetic_solver_id,
        maxLevel(),
        WarpX::m_v_galilean,
        WarpX::m_v_comoving,
        safe_guard_cells,
        WarpX::do_multi_J,
        WarpX::fft_do_time_averaging,
        WarpX::isAnyBoundaryPML(),
        WarpX::do_pml_in_domain,
        WarpX::pml_ncell,
        this->refRatio(),
        use_filter,
        bilinear_filter.stencil_length_each_dir);


#ifdef AMREX_USE_EB
        int max_guard = guard_cells.ng_FieldSolver.max();
        m_field_factory[lev] = amrex::makeEBFabFactory(Geom(lev), ba, dm,
                                                       {max_guard, max_guard, max_guard},
                                                       amrex::EBSupport::full);
#else
        m_field_factory[lev] = std::make_unique<FArrayBoxFactory>();
#endif


    if (mypc->nSpeciesDepositOnMainGrid() && n_current_deposition_buffer == 0) {
        n_current_deposition_buffer = 1;
        // This forces the allocation of buffers and allows the code associated
        // with buffers to run. But the buffer size of `1` is in fact not used,
        // `deposit_on_main_grid` forces all particles (whether or not they
        // are in buffers) to deposition on the main grid.
    }

    if (n_current_deposition_buffer < 0) {
        n_current_deposition_buffer = guard_cells.ng_alloc_J.max();
    }
    if (n_field_gather_buffer < 0) {
        // Field gather buffer should be larger than current deposition buffers
        n_field_gather_buffer = n_current_deposition_buffer + 1;
    }

    AllocLevelMFs(lev, ba, dm, guard_cells.ng_alloc_EB, guard_cells.ng_alloc_J,
                  guard_cells.ng_alloc_Rho, guard_cells.ng_alloc_F, guard_cells.ng_alloc_G, aux_is_nodal);

    m_accelerator_lattice[lev] = std::make_unique<AcceleratorLattice>();
    m_accelerator_lattice[lev]->InitElementFinder(lev, ba, dm);

}

void
WarpX::AllocLevelMFs (int lev, const BoxArray& ba, const DistributionMapping& dm,
                      const IntVect& ngEB, IntVect& ngJ, const IntVect& ngRho,
                      const IntVect& ngF, const IntVect& ngG, const bool aux_is_nodal)
{
    // Declare nodal flags
    IntVect Ex_nodal_flag, Ey_nodal_flag, Ez_nodal_flag;
    IntVect Bx_nodal_flag, By_nodal_flag, Bz_nodal_flag;
    IntVect jx_nodal_flag, jy_nodal_flag, jz_nodal_flag;
    IntVect rho_nodal_flag;
    IntVect phi_nodal_flag;
    amrex::IntVect F_nodal_flag, G_nodal_flag;

    // Set nodal flags
#if   defined(WARPX_DIM_1D_Z)
    // AMReX convention: x = missing dimension, y = missing dimension, z = only dimension
    Ex_nodal_flag = IntVect(1);
    Ey_nodal_flag = IntVect(1);
    Ez_nodal_flag = IntVect(0);
    Bx_nodal_flag = IntVect(0);
    By_nodal_flag = IntVect(0);
    Bz_nodal_flag = IntVect(1);
    jx_nodal_flag = IntVect(1);
    jy_nodal_flag = IntVect(1);
    jz_nodal_flag = IntVect(0);
#elif   defined(WARPX_DIM_XZ) || defined(WARPX_DIM_RZ)
    // AMReX convention: x = first dimension, y = missing dimension, z = second dimension
    Ex_nodal_flag = IntVect(0,1);
    Ey_nodal_flag = IntVect(1,1);
    Ez_nodal_flag = IntVect(1,0);
    Bx_nodal_flag = IntVect(1,0);
    By_nodal_flag = IntVect(0,0);
    Bz_nodal_flag = IntVect(0,1);
    jx_nodal_flag = IntVect(0,1);
    jy_nodal_flag = IntVect(1,1);
    jz_nodal_flag = IntVect(1,0);
#elif defined(WARPX_DIM_3D)
    Ex_nodal_flag = IntVect(0,1,1);
    Ey_nodal_flag = IntVect(1,0,1);
    Ez_nodal_flag = IntVect(1,1,0);
    Bx_nodal_flag = IntVect(1,0,0);
    By_nodal_flag = IntVect(0,1,0);
    Bz_nodal_flag = IntVect(0,0,1);
    jx_nodal_flag = IntVect(0,1,1);
    jy_nodal_flag = IntVect(1,0,1);
    jz_nodal_flag = IntVect(1,1,0);
#endif
    if (electrostatic_solver_id == ElectrostaticSolverAlgo::LabFrameElectroMagnetostatic)
    {
        jx_nodal_flag  = IntVect::TheNodeVector();
        jy_nodal_flag  = IntVect::TheNodeVector();
        jz_nodal_flag  = IntVect::TheNodeVector();
        ngJ = ngRho;
    }
    rho_nodal_flag = IntVect( AMREX_D_DECL(1,1,1) );
    phi_nodal_flag = IntVect::TheNodeVector();
    F_nodal_flag = amrex::IntVect::TheNodeVector();
    G_nodal_flag = amrex::IntVect::TheCellVector();

    // Overwrite nodal flags if necessary
    if (grid_type == GridType::Collocated) {
        Ex_nodal_flag  = IntVect::TheNodeVector();
        Ey_nodal_flag  = IntVect::TheNodeVector();
        Ez_nodal_flag  = IntVect::TheNodeVector();
        Bx_nodal_flag  = IntVect::TheNodeVector();
        By_nodal_flag  = IntVect::TheNodeVector();
        Bz_nodal_flag  = IntVect::TheNodeVector();
        jx_nodal_flag  = IntVect::TheNodeVector();
        jy_nodal_flag  = IntVect::TheNodeVector();
        jz_nodal_flag  = IntVect::TheNodeVector();
        rho_nodal_flag = IntVect::TheNodeVector();
        G_nodal_flag = amrex::IntVect::TheNodeVector();
    }
#ifdef WARPX_DIM_RZ
    if (WarpX::electromagnetic_solver_id == ElectromagneticSolverAlgo::PSATD) {
        // Force cell-centered IndexType in r and z
        Ex_nodal_flag  = IntVect::TheCellVector();
        Ey_nodal_flag  = IntVect::TheCellVector();
        Ez_nodal_flag  = IntVect::TheCellVector();
        Bx_nodal_flag  = IntVect::TheCellVector();
        By_nodal_flag  = IntVect::TheCellVector();
        Bz_nodal_flag  = IntVect::TheCellVector();
        jx_nodal_flag  = IntVect::TheCellVector();
        jy_nodal_flag  = IntVect::TheCellVector();
        jz_nodal_flag  = IntVect::TheCellVector();
        rho_nodal_flag = IntVect::TheCellVector();
        F_nodal_flag = IntVect::TheCellVector();
        G_nodal_flag = IntVect::TheCellVector();
    }

    // With RZ multimode, there is a real and imaginary component
    // for each mode, except mode 0 which is purely real
    // Component 0 is mode 0.
    // Odd components are the real parts.
    // Even components are the imaginary parts.
    ncomps = n_rz_azimuthal_modes*2 - 1;
#endif

    // Set global rho nodal flag to know about rho index type when rho MultiFab is not allocated
    m_rho_nodal_flag = rho_nodal_flag;

    //
    // The fine patch
    //
    const std::array<Real,3> dx = CellSize(lev);

    AllocInitMultiFab(Bfield_fp[lev][0], amrex::convert(ba, Bx_nodal_flag), dm, ncomps, ngEB, lev, "Bfield_fp[x]", 0.0_rt);
    AllocInitMultiFab(Bfield_fp[lev][1], amrex::convert(ba, By_nodal_flag), dm, ncomps, ngEB, lev, "Bfield_fp[y]", 0.0_rt);
    AllocInitMultiFab(Bfield_fp[lev][2], amrex::convert(ba, Bz_nodal_flag), dm, ncomps, ngEB, lev, "Bfield_fp[z]", 0.0_rt);

    AllocInitMultiFab(Efield_fp[lev][0], amrex::convert(ba, Ex_nodal_flag), dm, ncomps, ngEB, lev, "Efield_fp[x]", 0.0_rt);
    AllocInitMultiFab(Efield_fp[lev][1], amrex::convert(ba, Ey_nodal_flag), dm, ncomps, ngEB, lev, "Efield_fp[y]", 0.0_rt);
    AllocInitMultiFab(Efield_fp[lev][2], amrex::convert(ba, Ez_nodal_flag), dm, ncomps, ngEB, lev, "Efield_fp[z]", 0.0_rt);

    AllocInitMultiFab(current_fp[lev][0], amrex::convert(ba, jx_nodal_flag), dm, ncomps, ngJ, lev, "current_fp[x]", 0.0_rt);
    AllocInitMultiFab(current_fp[lev][1], amrex::convert(ba, jy_nodal_flag), dm, ncomps, ngJ, lev, "current_fp[y]", 0.0_rt);
    AllocInitMultiFab(current_fp[lev][2], amrex::convert(ba, jz_nodal_flag), dm, ncomps, ngJ, lev, "current_fp[z]", 0.0_rt);

    if (do_current_centering)
    {
        amrex::BoxArray const& nodal_ba = amrex::convert(ba, amrex::IntVect::TheNodeVector());
        AllocInitMultiFab(current_fp_nodal[lev][0], nodal_ba, dm, ncomps, ngJ, lev, "current_fp_nodal[x]", 0.0_rt);
        AllocInitMultiFab(current_fp_nodal[lev][1], nodal_ba, dm, ncomps, ngJ, lev, "current_fp_nodal[y]", 0.0_rt);
        AllocInitMultiFab(current_fp_nodal[lev][2], nodal_ba, dm, ncomps, ngJ, lev, "current_fp_nodal[z]", 0.0_rt);
    }

    if (WarpX::current_deposition_algo == CurrentDepositionAlgo::Vay)
    {
        AllocInitMultiFab(current_fp_vay[lev][0], amrex::convert(ba, rho_nodal_flag), dm, ncomps, ngJ, lev, "current_fp_vay[x]", 0.0_rt);
        AllocInitMultiFab(current_fp_vay[lev][1], amrex::convert(ba, rho_nodal_flag), dm, ncomps, ngJ, lev, "current_fp_vay[y]", 0.0_rt);
        AllocInitMultiFab(current_fp_vay[lev][2], amrex::convert(ba, rho_nodal_flag), dm, ncomps, ngJ, lev, "current_fp_vay[z]", 0.0_rt);
    }

    if (electrostatic_solver_id == ElectrostaticSolverAlgo::LabFrameElectroMagnetostatic)
    {
        AllocInitMultiFab(vector_potential_fp_nodal[lev][0], amrex::convert(ba, rho_nodal_flag),
            dm, ncomps, ngRho, lev, "vector_potential_fp_nodal[x]", 0.0_rt);
        AllocInitMultiFab(vector_potential_fp_nodal[lev][1], amrex::convert(ba, rho_nodal_flag),
            dm, ncomps, ngRho, lev, "vector_potential_fp_nodal[y]", 0.0_rt);
        AllocInitMultiFab(vector_potential_fp_nodal[lev][2], amrex::convert(ba, rho_nodal_flag),
            dm, ncomps, ngRho, lev, "vector_potential_fp_nodal[z]", 0.0_rt);

        AllocInitMultiFab(vector_potential_grad_buf_e_stag[lev][0], amrex::convert(ba, Ex_nodal_flag),
            dm, ncomps, ngEB, lev, "vector_potential_grad_buf_e_stag[x]", 0.0_rt);
        AllocInitMultiFab(vector_potential_grad_buf_e_stag[lev][1], amrex::convert(ba, Ey_nodal_flag),
            dm, ncomps, ngEB, lev, "vector_potential_grad_buf_e_stag[y]", 0.0_rt);
        AllocInitMultiFab(vector_potential_grad_buf_e_stag[lev][2], amrex::convert(ba, Ez_nodal_flag),
            dm, ncomps, ngEB, lev, "vector_potential_grad_buf_e_stag[z]", 0.0_rt);

        AllocInitMultiFab(vector_potential_grad_buf_b_stag[lev][0], amrex::convert(ba, Bx_nodal_flag),
            dm, ncomps, ngEB, lev, "vector_potential_grad_buf_b_stag[x]", 0.0_rt);
        AllocInitMultiFab(vector_potential_grad_buf_b_stag[lev][1], amrex::convert(ba, By_nodal_flag),
            dm, ncomps, ngEB, lev, "vector_potential_grad_buf_b_stag[y]", 0.0_rt);
        AllocInitMultiFab(vector_potential_grad_buf_b_stag[lev][2], amrex::convert(ba, Bz_nodal_flag),
            dm, ncomps, ngEB, lev, "vector_potential_grad_buf_b_stag[z]", 0.0_rt);
    }

    // Allocate extra multifabs needed by the kinetic-fluid hybrid algorithm.
    if (WarpX::electromagnetic_solver_id == ElectromagneticSolverAlgo::HybridPIC)
    {
        m_hybrid_pic_model->AllocateLevelMFs(
            lev, ba, dm, ncomps, ngJ, ngRho, jx_nodal_flag, jy_nodal_flag,
            jz_nodal_flag, rho_nodal_flag
        );
    }

    // Allocate extra multifabs needed for fluids
    if (do_fluid_species) {
        myfl->AllocateLevelMFs(lev, ba, dm);
        auto & warpx = GetInstance();
        const amrex::Real cur_time = warpx.gett_new(lev);
        myfl->InitData(lev, geom[lev].Domain(),cur_time);
    }

    // Allocate extra multifabs for macroscopic properties of the medium
    if (em_solver_medium == MediumForEM::Macroscopic) {
        WARPX_ALWAYS_ASSERT_WITH_MESSAGE( lev==0,
            "Macroscopic properties are not supported with mesh refinement.");
        m_macroscopic_properties->AllocateLevelMFs(ba, dm, ngEB);
    }

    if (fft_do_time_averaging)
    {
        AllocInitMultiFab(Bfield_avg_fp[lev][0], amrex::convert(ba, Bx_nodal_flag), dm, ncomps, ngEB, lev, "Bfield_avg_fp[x]", 0.0_rt);
        AllocInitMultiFab(Bfield_avg_fp[lev][1], amrex::convert(ba, By_nodal_flag), dm, ncomps, ngEB, lev, "Bfield_avg_fp[y]", 0.0_rt);
        AllocInitMultiFab(Bfield_avg_fp[lev][2], amrex::convert(ba, Bz_nodal_flag), dm, ncomps, ngEB, lev, "Bfield_avg_fp[z]", 0.0_rt);

        AllocInitMultiFab(Efield_avg_fp[lev][0], amrex::convert(ba, Ex_nodal_flag), dm, ncomps, ngEB, lev, "Efield_avg_fp[x]", 0.0_rt);
        AllocInitMultiFab(Efield_avg_fp[lev][1], amrex::convert(ba, Ey_nodal_flag), dm, ncomps, ngEB, lev, "Efield_avg_fp[y]", 0.0_rt);
        AllocInitMultiFab(Efield_avg_fp[lev][2], amrex::convert(ba, Ez_nodal_flag), dm, ncomps, ngEB, lev, "Efield_avg_fp[z]", 0.0_rt);
    }

#ifdef AMREX_USE_EB
    constexpr int nc_ls = 1;
    amrex::IntVect ng_ls(2);
    AllocInitMultiFab(m_distance_to_eb[lev], amrex::convert(ba, IntVect::TheNodeVector()), dm, nc_ls, ng_ls, lev, "m_distance_to_eb");

    // EB info are needed only at the finest level
    if (lev == maxLevel())
    {
        if (WarpX::electromagnetic_solver_id != ElectromagneticSolverAlgo::PSATD) {
            AllocInitMultiFab(m_edge_lengths[lev][0], amrex::convert(ba, Ex_nodal_flag), dm, ncomps, guard_cells.ng_FieldSolver, lev, "m_edge_lengths[x]");
            AllocInitMultiFab(m_edge_lengths[lev][1], amrex::convert(ba, Ey_nodal_flag), dm, ncomps, guard_cells.ng_FieldSolver, lev, "m_edge_lengths[y]");
            AllocInitMultiFab(m_edge_lengths[lev][2], amrex::convert(ba, Ez_nodal_flag), dm, ncomps, guard_cells.ng_FieldSolver, lev, "m_edge_lengths[z]");
            AllocInitMultiFab(m_face_areas[lev][0], amrex::convert(ba, Bx_nodal_flag), dm, ncomps, guard_cells.ng_FieldSolver, lev, "m_face_areas[x]");
            AllocInitMultiFab(m_face_areas[lev][1], amrex::convert(ba, By_nodal_flag), dm, ncomps, guard_cells.ng_FieldSolver, lev, "m_face_areas[y]");
            AllocInitMultiFab(m_face_areas[lev][2], amrex::convert(ba, Bz_nodal_flag), dm, ncomps, guard_cells.ng_FieldSolver, lev, "m_face_areas[z]");
        }
        if(WarpX::electromagnetic_solver_id == ElectromagneticSolverAlgo::ECT) {
            AllocInitMultiFab(m_edge_lengths[lev][0], amrex::convert(ba, Ex_nodal_flag), dm, ncomps, guard_cells.ng_FieldSolver, lev, "m_edge_lengths[x]");
            AllocInitMultiFab(m_edge_lengths[lev][1], amrex::convert(ba, Ey_nodal_flag), dm, ncomps, guard_cells.ng_FieldSolver, lev, "m_edge_lengths[y]");
            AllocInitMultiFab(m_edge_lengths[lev][2], amrex::convert(ba, Ez_nodal_flag), dm, ncomps, guard_cells.ng_FieldSolver, lev, "m_edge_lengths[z]");
            AllocInitMultiFab(m_face_areas[lev][0], amrex::convert(ba, Bx_nodal_flag), dm, ncomps, guard_cells.ng_FieldSolver, lev, "m_face_areas[x]");
            AllocInitMultiFab(m_face_areas[lev][1], amrex::convert(ba, By_nodal_flag), dm, ncomps, guard_cells.ng_FieldSolver, lev, "m_face_areas[y]");
            AllocInitMultiFab(m_face_areas[lev][2], amrex::convert(ba, Bz_nodal_flag), dm, ncomps, guard_cells.ng_FieldSolver, lev, "m_face_areas[z]");
            AllocInitMultiFab(m_flag_info_face[lev][0], amrex::convert(ba, Bx_nodal_flag), dm, ncomps, guard_cells.ng_FieldSolver, lev, "m_flag_info_face[x]");
            AllocInitMultiFab(m_flag_info_face[lev][1], amrex::convert(ba, By_nodal_flag), dm, ncomps, guard_cells.ng_FieldSolver, lev, "m_flag_info_face[y]");
            AllocInitMultiFab(m_flag_info_face[lev][2], amrex::convert(ba, Bz_nodal_flag), dm, ncomps, guard_cells.ng_FieldSolver, lev, "m_flag_info_face[z]");
            AllocInitMultiFab(m_flag_ext_face[lev][0], amrex::convert(ba, Bx_nodal_flag), dm, ncomps, guard_cells.ng_FieldSolver, lev, "m_flag_ext_face[x]");
            AllocInitMultiFab(m_flag_ext_face[lev][1], amrex::convert(ba, By_nodal_flag), dm, ncomps, guard_cells.ng_FieldSolver, lev, "m_flag_ext_face[y]");
            AllocInitMultiFab(m_flag_ext_face[lev][2], amrex::convert(ba, Bz_nodal_flag), dm, ncomps, guard_cells.ng_FieldSolver, lev, "m_flag_ext_face[z]");
            AllocInitMultiFab(m_area_mod[lev][0], amrex::convert(ba, Bx_nodal_flag), dm, ncomps, guard_cells.ng_FieldSolver, lev, "m_area_mod[x]");
            AllocInitMultiFab(m_area_mod[lev][1], amrex::convert(ba, By_nodal_flag), dm, ncomps, guard_cells.ng_FieldSolver, lev, "m_area_mod[y]");
            AllocInitMultiFab(m_area_mod[lev][2], amrex::convert(ba, Bz_nodal_flag), dm, ncomps, guard_cells.ng_FieldSolver, lev, "m_area_mod[z]");
            m_borrowing[lev][0] = std::make_unique<amrex::LayoutData<FaceInfoBox>>(amrex::convert(ba, Bx_nodal_flag), dm);
            m_borrowing[lev][1] = std::make_unique<amrex::LayoutData<FaceInfoBox>>(amrex::convert(ba, By_nodal_flag), dm);
            m_borrowing[lev][2] = std::make_unique<amrex::LayoutData<FaceInfoBox>>(amrex::convert(ba, Bz_nodal_flag), dm);
            AllocInitMultiFab(Venl[lev][0], amrex::convert(ba, Bx_nodal_flag), dm, ncomps, guard_cells.ng_FieldSolver, lev, "Venl[x]");
            AllocInitMultiFab(Venl[lev][1], amrex::convert(ba, By_nodal_flag), dm, ncomps, guard_cells.ng_FieldSolver, lev, "Venl[y]");
            AllocInitMultiFab(Venl[lev][2], amrex::convert(ba, Bz_nodal_flag), dm, ncomps, guard_cells.ng_FieldSolver, lev, "Venl[z]");

            AllocInitMultiFab(ECTRhofield[lev][0], amrex::convert(ba, Bx_nodal_flag), dm, ncomps, guard_cells.ng_FieldSolver, lev, "ECTRhofield[x]", 0.0_rt);
            AllocInitMultiFab(ECTRhofield[lev][1], amrex::convert(ba, By_nodal_flag), dm, ncomps, guard_cells.ng_FieldSolver, lev, "ECTRhofield[y]", 0.0_rt);
            AllocInitMultiFab(ECTRhofield[lev][2], amrex::convert(ba, Bz_nodal_flag), dm, ncomps, guard_cells.ng_FieldSolver, lev, "ECTRhofield[z]", 0.0_rt);
        }
    }
#endif

    int rho_ncomps = 0;
    if( (electrostatic_solver_id == ElectrostaticSolverAlgo::LabFrame) ||
        (electrostatic_solver_id == ElectrostaticSolverAlgo::LabFrameElectroMagnetostatic) ||
        (electromagnetic_solver_id == ElectromagneticSolverAlgo::HybridPIC) ) {
        rho_ncomps = ncomps;
    }
    if (do_dive_cleaning) {
        rho_ncomps = 2*ncomps;
    }
    if (WarpX::electromagnetic_solver_id == ElectromagneticSolverAlgo::PSATD) {
        if (do_dive_cleaning || update_with_rho || current_correction) {
            // For the multi-J algorithm we can allocate only one rho component (no distinction between old and new)
            rho_ncomps = (WarpX::do_multi_J) ? ncomps : 2*ncomps;
        }
    }
    if (rho_ncomps > 0)
    {
        AllocInitMultiFab(rho_fp[lev], amrex::convert(ba, rho_nodal_flag), dm, rho_ncomps, ngRho, lev, "rho_fp", 0.0_rt);
    }

    if (electrostatic_solver_id == ElectrostaticSolverAlgo::LabFrame ||
        electrostatic_solver_id == ElectrostaticSolverAlgo::LabFrameElectroMagnetostatic)
    {
        const IntVect ngPhi = IntVect( AMREX_D_DECL(1,1,1) );
        AllocInitMultiFab(phi_fp[lev], amrex::convert(ba, phi_nodal_flag), dm, ncomps, ngPhi, lev, "phi_fp", 0.0_rt);
    }

    if (do_subcycling && lev == 0)
    {
        AllocInitMultiFab(current_store[lev][0], amrex::convert(ba,jx_nodal_flag),dm,ncomps,ngJ,lev, "current_store[x]");
        AllocInitMultiFab(current_store[lev][1], amrex::convert(ba,jy_nodal_flag),dm,ncomps,ngJ,lev, "current_store[y]");
        AllocInitMultiFab(current_store[lev][2], amrex::convert(ba,jz_nodal_flag),dm,ncomps,ngJ,lev, "current_store[z]");
    }

    if (do_dive_cleaning)
    {
        AllocInitMultiFab(F_fp[lev], amrex::convert(ba, F_nodal_flag), dm, ncomps, ngF, lev, "F_fp", 0.0_rt);
    }

    if (do_divb_cleaning)
    {
        AllocInitMultiFab(G_fp[lev], amrex::convert(ba, G_nodal_flag), dm, ncomps, ngG, lev, "G_fp", 0.0_rt);
    }

    if (WarpX::electromagnetic_solver_id == ElectromagneticSolverAlgo::PSATD)
    {
        // Allocate and initialize the spectral solver
#ifndef WARPX_USE_FFT
        WARPX_ALWAYS_ASSERT_WITH_MESSAGE( false,
            "WarpX::AllocLevelMFs: PSATD solver requires WarpX build with spectral solver support.");
#else

        // Check whether the option periodic, single box is valid here
        if (fft_periodic_single_box) {
#   ifdef WARPX_DIM_RZ
            WARPX_ALWAYS_ASSERT_WITH_MESSAGE(
                geom[0].isPeriodic(1)          // domain is periodic in z
                && ba.size() == 1 && lev == 0, // domain is decomposed in a single box
                "The option `psatd.periodic_single_box_fft` can only be used for a periodic domain, decomposed in a single box");
#   else
            WARPX_ALWAYS_ASSERT_WITH_MESSAGE(
                geom[0].isAllPeriodic()        // domain is periodic in all directions
                && ba.size() == 1 && lev == 0, // domain is decomposed in a single box
                "The option `psatd.periodic_single_box_fft` can only be used for a periodic domain, decomposed in a single box");
#   endif
        }
        // Get the cell-centered box
        BoxArray realspace_ba = ba;  // Copy box
        realspace_ba.enclosedCells(); // Make it cell-centered
        // Define spectral solver
#   ifdef WARPX_DIM_RZ
        if ( !fft_periodic_single_box ) {
            realspace_ba.grow(1, ngEB[1]); // add guard cells only in z
        }
        if (field_boundary_hi[0] == FieldBoundaryType::PML && !do_pml_in_domain) {
            // Extend region that is solved for to include the guard cells
            // which is where the PML boundary is applied.
            realspace_ba.growHi(0, pml_ncell);
        }
        AllocLevelSpectralSolverRZ(spectral_solver_fp,
                                   lev,
                                   realspace_ba,
                                   dm,
                                   dx);
#   else
        if ( !fft_periodic_single_box ) {
            realspace_ba.grow(ngEB);   // add guard cells
        }
        bool const pml_flag_false = false;
        AllocLevelSpectralSolver(spectral_solver_fp,
                                 lev,
                                 realspace_ba,
                                 dm,
                                 dx,
                                 pml_flag_false);
#   endif
#endif
    } // ElectromagneticSolverAlgo::PSATD
    else {
        m_fdtd_solver_fp[lev] = std::make_unique<FiniteDifferenceSolver>(electromagnetic_solver_id, dx, grid_type);
    }

    //
    // The Aux patch (i.e., the full solution)
    //
    if (aux_is_nodal and grid_type != GridType::Collocated)
    {
        // Create aux multifabs on Nodal Box Array
        BoxArray const nba = amrex::convert(ba,IntVect::TheNodeVector());

        AllocInitMultiFab(Bfield_aux[lev][0], nba, dm, ncomps, ngEB, lev, "Bfield_aux[x]", 0.0_rt);
        AllocInitMultiFab(Bfield_aux[lev][1], nba, dm, ncomps, ngEB, lev, "Bfield_aux[y]", 0.0_rt);
        AllocInitMultiFab(Bfield_aux[lev][2], nba, dm, ncomps, ngEB, lev, "Bfield_aux[z]", 0.0_rt);

        AllocInitMultiFab(Efield_aux[lev][0], nba, dm, ncomps, ngEB, lev, "Efield_aux[x]", 0.0_rt);
        AllocInitMultiFab(Efield_aux[lev][1], nba, dm, ncomps, ngEB, lev, "Efield_aux[y]", 0.0_rt);
        AllocInitMultiFab(Efield_aux[lev][2], nba, dm, ncomps, ngEB, lev, "Efield_aux[z]", 0.0_rt);
    } else if (lev == 0) {
        if (WarpX::fft_do_time_averaging) {
            AliasInitMultiFab(Bfield_aux[lev][0], *Bfield_avg_fp[lev][0], 0, ncomps, lev, "Bfield_aux[x]", 0.0_rt);
            AliasInitMultiFab(Bfield_aux[lev][1], *Bfield_avg_fp[lev][1], 0, ncomps, lev, "Bfield_aux[y]", 0.0_rt);
            AliasInitMultiFab(Bfield_aux[lev][2], *Bfield_avg_fp[lev][2], 0, ncomps, lev, "Bfield_aux[z]", 0.0_rt);

            AliasInitMultiFab(Efield_aux[lev][0], *Efield_avg_fp[lev][0], 0, ncomps, lev, "Efield_aux[x]", 0.0_rt);
            AliasInitMultiFab(Efield_aux[lev][1], *Efield_avg_fp[lev][1], 0, ncomps, lev, "Efield_aux[y]", 0.0_rt);
            AliasInitMultiFab(Efield_aux[lev][2], *Efield_avg_fp[lev][2], 0, ncomps, lev, "Efield_aux[z]", 0.0_rt);
        } else {
            if (mypc->m_B_ext_particle_s == "read_from_file") {
                AllocInitMultiFab(Bfield_aux[lev][0], amrex::convert(ba, Bx_nodal_flag), dm, ncomps, ngEB, lev, "Bfield_aux[x]");
                AllocInitMultiFab(Bfield_aux[lev][1], amrex::convert(ba, By_nodal_flag), dm, ncomps, ngEB, lev, "Bfield_aux[y]");
                AllocInitMultiFab(Bfield_aux[lev][2], amrex::convert(ba, Bz_nodal_flag), dm, ncomps, ngEB, lev, "Bfield_aux[z]");
            } else {
                // In this case, the aux grid is simply an alias of the fp grid (most common case in WarpX)
                AliasInitMultiFab(Bfield_aux[lev][0], *Bfield_fp[lev][0], 0, ncomps, lev, "Bfield_aux[x]", 0.0_rt);
                AliasInitMultiFab(Bfield_aux[lev][1], *Bfield_fp[lev][1], 0, ncomps, lev, "Bfield_aux[y]", 0.0_rt);
                AliasInitMultiFab(Bfield_aux[lev][2], *Bfield_fp[lev][2], 0, ncomps, lev, "Bfield_aux[z]", 0.0_rt);
            }
            if (mypc->m_E_ext_particle_s == "read_from_file") {
                AllocInitMultiFab(Efield_aux[lev][0], amrex::convert(ba, Ex_nodal_flag), dm, ncomps, ngEB, lev, "Efield_aux[x]");
                AllocInitMultiFab(Efield_aux[lev][1], amrex::convert(ba, Ey_nodal_flag), dm, ncomps, ngEB, lev, "Efield_aux[y]");
                AllocInitMultiFab(Efield_aux[lev][2], amrex::convert(ba, Ez_nodal_flag), dm, ncomps, ngEB, lev, "Efield_aux[z]");
            } else {
                // In this case, the aux grid is simply an alias of the fp grid (most common case in WarpX)
                AliasInitMultiFab(Efield_aux[lev][0], *Efield_fp[lev][0], 0, ncomps, lev, "Efield_aux[x]", 0.0_rt);
                AliasInitMultiFab(Efield_aux[lev][1], *Efield_fp[lev][1], 0, ncomps, lev, "Efield_aux[y]", 0.0_rt);
                AliasInitMultiFab(Efield_aux[lev][2], *Efield_fp[lev][2], 0, ncomps, lev, "Efield_aux[z]", 0.0_rt);
            }
        }
    } else {
        AllocInitMultiFab(Bfield_aux[lev][0], amrex::convert(ba, Bx_nodal_flag), dm, ncomps, ngEB, lev, "Bfield_aux[x]", 0.0_rt);
        AllocInitMultiFab(Bfield_aux[lev][1], amrex::convert(ba, By_nodal_flag), dm, ncomps, ngEB, lev, "Bfield_aux[y]", 0.0_rt);
        AllocInitMultiFab(Bfield_aux[lev][2], amrex::convert(ba, Bz_nodal_flag), dm, ncomps, ngEB, lev, "Bfield_aux[z]", 0.0_rt);

        AllocInitMultiFab(Efield_aux[lev][0], amrex::convert(ba, Ex_nodal_flag), dm, ncomps, ngEB, lev, "Efield_aux[x]", 0.0_rt);
        AllocInitMultiFab(Efield_aux[lev][1], amrex::convert(ba, Ey_nodal_flag), dm, ncomps, ngEB, lev, "Efield_aux[y]", 0.0_rt);
        AllocInitMultiFab(Efield_aux[lev][2], amrex::convert(ba, Ez_nodal_flag), dm, ncomps, ngEB, lev, "Efield_aux[z]", 0.0_rt);
    }

    // The external fields that are read from file
<<<<<<< HEAD
    if (m_p_ext_field_params->B_ext_grid_type == ExternalFieldType::read_from_file
        || m_p_ext_field_params->B_ext_grid_type == ExternalFieldType::load_from_python) {
=======
    if (m_p_ext_field_params->B_ext_grid_type != ExternalFieldType::default_zero && m_p_ext_field_params->B_ext_grid_type != ExternalFieldType::constant) {
>>>>>>> f1f3c385
        // These fields will be added directly to the grid, i.e. to fp, and need to match the index type
        AllocInitMultiFab(Bfield_fp_external[lev][0], amrex::convert(ba, Bfield_fp[lev][0]->ixType()),
            dm, ncomps, ngEB, lev, "Bfield_fp_external[x]", 0.0_rt);
        AllocInitMultiFab(Bfield_fp_external[lev][1], amrex::convert(ba, Bfield_fp[lev][1]->ixType()),
            dm, ncomps, ngEB, lev, "Bfield_fp_external[y]", 0.0_rt);
        AllocInitMultiFab(Bfield_fp_external[lev][2], amrex::convert(ba, Bfield_fp[lev][2]->ixType()),
            dm, ncomps, ngEB, lev, "Bfield_fp_external[z]", 0.0_rt);
    }
    if (mypc->m_B_ext_particle_s == "read_from_file") {
        //  These fields will be added to the fields that the particles see, and need to match the index type
        AllocInitMultiFab(B_external_particle_field[lev][0], amrex::convert(ba, Bfield_aux[lev][0]->ixType()),
            dm, ncomps, ngEB, lev, "B_external_particle_field[x]", 0.0_rt);
        AllocInitMultiFab(B_external_particle_field[lev][1], amrex::convert(ba, Bfield_aux[lev][1]->ixType()),
            dm, ncomps, ngEB, lev, "B_external_particle_field[y]", 0.0_rt);
        AllocInitMultiFab(B_external_particle_field[lev][2], amrex::convert(ba, Bfield_aux[lev][2]->ixType()),
            dm, ncomps, ngEB, lev, "B_external_particle_field[z]", 0.0_rt);
    }
<<<<<<< HEAD
    if (m_p_ext_field_params->E_ext_grid_type == ExternalFieldType::read_from_file
        || m_p_ext_field_params->E_ext_grid_type == ExternalFieldType::load_from_python) {
=======
    if (m_p_ext_field_params->E_ext_grid_type != ExternalFieldType::default_zero && m_p_ext_field_params->E_ext_grid_type != ExternalFieldType::constant) {
>>>>>>> f1f3c385
        // These fields will be added directly to the grid, i.e. to fp, and need to match the index type
        AllocInitMultiFab(Efield_fp_external[lev][0], amrex::convert(ba, Efield_fp[lev][0]->ixType()),
            dm, ncomps, ngEB, lev, "Efield_fp_external[x]", 0.0_rt);
        AllocInitMultiFab(Efield_fp_external[lev][1], amrex::convert(ba, Efield_fp[lev][1]->ixType()),
            dm, ncomps, ngEB, lev, "Efield_fp_external[y]", 0.0_rt);
        AllocInitMultiFab(Efield_fp_external[lev][2], amrex::convert(ba, Efield_fp[lev][2]->ixType()),
            dm, ncomps, ngEB, lev, "Efield_fp_external[z]", 0.0_rt);
    }
    if (mypc->m_E_ext_particle_s == "read_from_file") {
        //  These fields will be added to the fields that the particles see, and need to match the index type
        AllocInitMultiFab(E_external_particle_field[lev][0], amrex::convert(ba, Efield_aux[lev][0]->ixType()),
            dm, ncomps, ngEB, lev, "E_external_particle_field[x]", 0.0_rt);
        AllocInitMultiFab(E_external_particle_field[lev][1], amrex::convert(ba, Efield_aux[lev][1]->ixType()),
            dm, ncomps, ngEB, lev, "E_external_particle_field[y]", 0.0_rt);
        AllocInitMultiFab(E_external_particle_field[lev][2], amrex::convert(ba, Efield_aux[lev][2]->ixType()),
            dm, ncomps, ngEB, lev, "E_external_particle_field[z]", 0.0_rt);
    }

    //
    // The coarse patch
    //
    if (lev > 0)
    {
        BoxArray cba = ba;
        cba.coarsen(refRatio(lev-1));
        const std::array<Real,3> cdx = CellSize(lev-1);

        // Create the MultiFabs for B
        AllocInitMultiFab(Bfield_cp[lev][0], amrex::convert(cba, Bx_nodal_flag), dm, ncomps, ngEB, lev, "Bfield_cp[x]", 0.0_rt);
        AllocInitMultiFab(Bfield_cp[lev][1], amrex::convert(cba, By_nodal_flag), dm, ncomps, ngEB, lev, "Bfield_cp[y]", 0.0_rt);
        AllocInitMultiFab(Bfield_cp[lev][2], amrex::convert(cba, Bz_nodal_flag), dm, ncomps, ngEB, lev, "Bfield_cp[z]", 0.0_rt);

        // Create the MultiFabs for E
        AllocInitMultiFab(Efield_cp[lev][0], amrex::convert(cba, Ex_nodal_flag), dm, ncomps, ngEB, lev, "Efield_cp[x]", 0.0_rt);
        AllocInitMultiFab(Efield_cp[lev][1], amrex::convert(cba, Ey_nodal_flag), dm, ncomps, ngEB, lev, "Efield_cp[y]", 0.0_rt);
        AllocInitMultiFab(Efield_cp[lev][2], amrex::convert(cba, Ez_nodal_flag), dm, ncomps, ngEB, lev, "Efield_cp[z]", 0.0_rt);

        if (fft_do_time_averaging)
        {
            AllocInitMultiFab(Bfield_avg_cp[lev][0], amrex::convert(cba, Bx_nodal_flag), dm, ncomps, ngEB, lev, "Bfield_avg_cp[x]", 0.0_rt);
            AllocInitMultiFab(Bfield_avg_cp[lev][1], amrex::convert(cba, By_nodal_flag), dm, ncomps, ngEB, lev, "Bfield_avg_cp[y]", 0.0_rt);
            AllocInitMultiFab(Bfield_avg_cp[lev][2], amrex::convert(cba, Bz_nodal_flag), dm, ncomps, ngEB, lev, "Bfield_avg_cp[z]", 0.0_rt);

            AllocInitMultiFab(Efield_avg_cp[lev][0], amrex::convert(cba, Ex_nodal_flag), dm, ncomps, ngEB, lev, "Efield_avg_cp[x]", 0.0_rt);
            AllocInitMultiFab(Efield_avg_cp[lev][1], amrex::convert(cba, Ey_nodal_flag), dm, ncomps, ngEB, lev, "Efield_avg_cp[y]", 0.0_rt);
            AllocInitMultiFab(Efield_avg_cp[lev][2], amrex::convert(cba, Ez_nodal_flag), dm, ncomps, ngEB, lev, "Efield_avg_cp[z]", 0.0_rt);
        }

        // Create the MultiFabs for the current
        AllocInitMultiFab(current_cp[lev][0], amrex::convert(cba, jx_nodal_flag), dm, ncomps, ngJ, lev, "current_cp[x]", 0.0_rt);
        AllocInitMultiFab(current_cp[lev][1], amrex::convert(cba, jy_nodal_flag), dm, ncomps, ngJ, lev, "current_cp[y]", 0.0_rt);
        AllocInitMultiFab(current_cp[lev][2], amrex::convert(cba, jz_nodal_flag), dm, ncomps, ngJ, lev, "current_cp[z]", 0.0_rt);

        if (rho_ncomps > 0) {
            AllocInitMultiFab(rho_cp[lev], amrex::convert(cba, rho_nodal_flag), dm, rho_ncomps, ngRho, lev, "rho_cp", 0.0_rt);
        }

        if (do_dive_cleaning)
        {
            AllocInitMultiFab(F_cp[lev], amrex::convert(cba, IntVect::TheUnitVector()), dm, ncomps, ngF, lev, "F_cp", 0.0_rt);
        }

        if (do_divb_cleaning)
        {
            if (grid_type == GridType::Collocated)
            {
                AllocInitMultiFab(G_cp[lev], amrex::convert(cba, IntVect::TheUnitVector()), dm, ncomps, ngG, lev, "G_cp", 0.0_rt);
            }
            else // grid_type=staggered or grid_type=hybrid
            {
                AllocInitMultiFab(G_cp[lev], amrex::convert(cba, IntVect::TheZeroVector()), dm, ncomps, ngG, lev, "G_cp", 0.0_rt);
            }
        }

        if (WarpX::electromagnetic_solver_id == ElectromagneticSolverAlgo::PSATD)
        {
            // Allocate and initialize the spectral solver
#ifndef WARPX_USE_FFT
            WARPX_ALWAYS_ASSERT_WITH_MESSAGE( false,
                "WarpX::AllocLevelMFs: PSATD solver requires WarpX build with spectral solver support.");
#else

            // Get the cell-centered box, with guard cells
            BoxArray c_realspace_ba = cba;// Copy box
            c_realspace_ba.enclosedCells(); // Make it cell-centered
            // Define spectral solver
#ifdef WARPX_DIM_RZ
            c_realspace_ba.grow(1, ngEB[1]); // add guard cells only in z
            if (field_boundary_hi[0] == FieldBoundaryType::PML && !do_pml_in_domain) {
                // Extend region that is solved for to include the guard cells
                // which is where the PML boundary is applied.
                c_realspace_ba.growHi(0, pml_ncell);
            }
            AllocLevelSpectralSolverRZ(spectral_solver_cp,
                                       lev,
                                       c_realspace_ba,
                                       dm,
                                       cdx);
#   else
            c_realspace_ba.grow(ngEB);
            bool const pml_flag_false = false;
            AllocLevelSpectralSolver(spectral_solver_cp,
                                     lev,
                                     c_realspace_ba,
                                     dm,
                                     cdx,
                                     pml_flag_false);
#   endif
#endif
        } // ElectromagneticSolverAlgo::PSATD
        else {
            m_fdtd_solver_cp[lev] = std::make_unique<FiniteDifferenceSolver>(electromagnetic_solver_id, cdx,
                                                                             grid_type);
        }
    }

    //
    // Copy of the coarse aux
    //
    if (lev > 0 && (n_field_gather_buffer > 0 || n_current_deposition_buffer > 0 ||
                    mypc->nSpeciesGatherFromMainGrid() > 0))
    {
        BoxArray cba = ba;
        cba.coarsen(refRatio(lev-1));

        if (n_field_gather_buffer > 0 || mypc->nSpeciesGatherFromMainGrid() > 0) {
            if (aux_is_nodal) {
                BoxArray const& cnba = amrex::convert(cba,IntVect::TheNodeVector());
                AllocInitMultiFab(Bfield_cax[lev][0], cnba,dm,ncomps,ngEB,lev, "Bfield_cax[x]", 0.0_rt);
                AllocInitMultiFab(Bfield_cax[lev][1], cnba,dm,ncomps,ngEB,lev, "Bfield_cax[y]", 0.0_rt);
                AllocInitMultiFab(Bfield_cax[lev][2], cnba,dm,ncomps,ngEB,lev, "Bfield_cax[z]", 0.0_rt);
                AllocInitMultiFab(Efield_cax[lev][0], cnba,dm,ncomps,ngEB,lev, "Efield_cax[x]", 0.0_rt);
                AllocInitMultiFab(Efield_cax[lev][1], cnba,dm,ncomps,ngEB,lev, "Efield_cax[y]", 0.0_rt);
                AllocInitMultiFab(Efield_cax[lev][2], cnba,dm,ncomps,ngEB,lev, "Efield_cax[z]", 0.0_rt);
            } else {
                // Create the MultiFabs for B
                AllocInitMultiFab(Bfield_cax[lev][0], amrex::convert(cba,Bx_nodal_flag),dm,ncomps,ngEB,lev, "Bfield_cax[x]", 0.0_rt);
                AllocInitMultiFab(Bfield_cax[lev][1], amrex::convert(cba,By_nodal_flag),dm,ncomps,ngEB,lev, "Bfield_cax[y]", 0.0_rt);
                AllocInitMultiFab(Bfield_cax[lev][2], amrex::convert(cba,Bz_nodal_flag),dm,ncomps,ngEB,lev, "Bfield_cax[z]", 0.0_rt);

                // Create the MultiFabs for E
                AllocInitMultiFab(Efield_cax[lev][0], amrex::convert(cba,Ex_nodal_flag),dm,ncomps,ngEB,lev, "Efield_cax[x]", 0.0_rt);
                AllocInitMultiFab(Efield_cax[lev][1], amrex::convert(cba,Ey_nodal_flag),dm,ncomps,ngEB,lev, "Efield_cax[y]", 0.0_rt);
                AllocInitMultiFab(Efield_cax[lev][2], amrex::convert(cba,Ez_nodal_flag),dm,ncomps,ngEB,lev, "Efield_cax[z]", 0.0_rt);
            }

            AllocInitMultiFab(gather_buffer_masks[lev], ba, dm, ncomps, amrex::IntVect(1), lev, "gather_buffer_masks");
            // Gather buffer masks have 1 ghost cell, because of the fact
            // that particles may move by more than one cell when using subcycling.
        }

        if (n_current_deposition_buffer > 0) {
            AllocInitMultiFab(current_buf[lev][0], amrex::convert(cba,jx_nodal_flag),dm,ncomps,ngJ,lev, "current_buf[x]");
            AllocInitMultiFab(current_buf[lev][1], amrex::convert(cba,jy_nodal_flag),dm,ncomps,ngJ,lev, "current_buf[y]");
            AllocInitMultiFab(current_buf[lev][2], amrex::convert(cba,jz_nodal_flag),dm,ncomps,ngJ,lev, "current_buf[z]");
            if (rho_cp[lev]) {
                AllocInitMultiFab(charge_buf[lev], amrex::convert(cba,rho_nodal_flag),dm,2*ncomps,ngRho,lev, "charge_buf");
            }
            AllocInitMultiFab(current_buffer_masks[lev], ba, dm, ncomps, amrex::IntVect(1), lev, "current_buffer_masks");
            // Current buffer masks have 1 ghost cell, because of the fact
            // that particles may move by more than one cell when using subcycling.
        }
    }

    if (load_balance_intervals.isActivated())
    {
        costs[lev] = std::make_unique<LayoutData<Real>>(ba, dm);
        load_balance_efficiency[lev] = -1;
    }
}

#ifdef WARPX_USE_FFT
#   ifdef WARPX_DIM_RZ
/* \brief Allocate spectral Maxwell solver (RZ dimensions) at a level
 *
 * \param[in, out] spectral_solver Vector of pointer to SpectralSolver, to point to allocated spectral Maxwell
 *                                 solver at a given level
 * \param[in] lev                  Level at which to allocate spectral Maxwell solver
 * \param[in] realspace_ba         Box array that corresponds to the decomposition of the fields in real space
 *                                 (cell-centered; includes guard cells)
 * \param[in] dm                   Indicates which MPI proc owns which box, in realspace_ba
 * \param[in] dx                   Cell size along each dimension
 */
void WarpX::AllocLevelSpectralSolverRZ (amrex::Vector<std::unique_ptr<SpectralSolverRZ>>& spectral_solver,
                                        const int lev,
                                        const amrex::BoxArray& realspace_ba,
                                        const amrex::DistributionMapping& dm,
                                        const std::array<Real,3>& dx)
{
    const RealVect dx_vect(dx[0], dx[2]);

    amrex::Real solver_dt = dt[lev];
    if (WarpX::do_multi_J) { solver_dt /= static_cast<amrex::Real>(WarpX::do_multi_J_n_depositions); }

    auto pss = std::make_unique<SpectralSolverRZ>(lev,
                                                  realspace_ba,
                                                  dm,
                                                  n_rz_azimuthal_modes,
                                                  noz_fft,
                                                  grid_type,
                                                  m_v_galilean,
                                                  dx_vect,
                                                  solver_dt,
                                                  isAnyBoundaryPML(),
                                                  update_with_rho,
                                                  fft_do_time_averaging,
                                                  J_in_time,
                                                  rho_in_time,
                                                  do_dive_cleaning,
                                                  do_divb_cleaning);
    spectral_solver[lev] = std::move(pss);

    if (use_kspace_filter) {
        spectral_solver[lev]->InitFilter(filter_npass_each_dir,
                                         use_filter_compensation);
    }
}
#   else
/* \brief Allocate spectral Maxwell solver at a level
 *
 * \param[in, out] spectral_solver  Vector of pointer to SpectralSolver, to point to allocated spectral Maxwell
 *                                  solver at a given level
 * \param[in] lev                   Level at which to allocate spectral Maxwell solver
 * \param[in] realspace_ba          Box array that corresponds to the decomposition of the fields in real space
 *                                  (cell-centered; includes guard cells)
 * \param[in] dm                    Indicates which MPI proc owns which box, in realspace_ba
 * \param[in] dx                    Cell size along each dimension
 * \param[in] pml_flag              Whether the boxes in which the solver is applied are PML boxes
 */
void WarpX::AllocLevelSpectralSolver (amrex::Vector<std::unique_ptr<SpectralSolver>>& spectral_solver,
                                      const int lev,
                                      const amrex::BoxArray& realspace_ba,
                                      const amrex::DistributionMapping& dm,
                                      const std::array<Real,3>& dx,
                                      const bool pml_flag)
{
#if defined(WARPX_DIM_3D)
    const RealVect dx_vect(dx[0], dx[1], dx[2]);
#elif defined(WARPX_DIM_XZ) || defined(WARPX_DIM_RZ)
    const RealVect dx_vect(dx[0], dx[2]);
#elif defined(WARPX_DIM_1D_Z)
    const RealVect dx_vect(dx[2]);
#endif

    amrex::Real solver_dt = dt[lev];
    if (WarpX::do_multi_J) { solver_dt /= static_cast<amrex::Real>(WarpX::do_multi_J_n_depositions); }

    auto pss = std::make_unique<SpectralSolver>(lev,
                                                realspace_ba,
                                                dm,
                                                nox_fft,
                                                noy_fft,
                                                noz_fft,
                                                grid_type,
                                                m_v_galilean,
                                                m_v_comoving,
                                                dx_vect,
                                                solver_dt,
                                                pml_flag,
                                                fft_periodic_single_box,
                                                update_with_rho,
                                                fft_do_time_averaging,
                                                psatd_solution_type,
                                                J_in_time,
                                                rho_in_time,
                                                do_dive_cleaning,
                                                do_divb_cleaning);
    spectral_solver[lev] = std::move(pss);
}
#   endif
#endif

std::array<Real,3>
WarpX::CellSize (int lev)
{
    const amrex::Geometry& gm = GetInstance().Geom(lev);
    const Real* dx = gm.CellSize();
#if defined(WARPX_DIM_3D)
    return { dx[0], dx[1], dx[2] };
#elif defined(WARPX_DIM_XZ) || defined(WARPX_DIM_RZ)
    return { dx[0], 1.0, dx[1] };
#else
    return { 1.0, 1.0, dx[0] };
#endif
}

amrex::XDim3
WarpX::InvCellSize (int lev)
{
    std::array<Real,3> dx = WarpX::CellSize(lev);
    return {1._rt/dx[0], 1._rt/dx[1], 1._rt/dx[2]};
}

amrex::RealBox
WarpX::getRealBox(const Box& bx, int lev)
{
    const amrex::Geometry& gm = GetInstance().Geom(lev);
    const RealBox grid_box{bx, gm.CellSize(), gm.ProbLo()};
    return( grid_box );
}

amrex::XDim3
WarpX::LowerCorner(const Box& bx, const int lev, const amrex::Real time_shift_delta)
{
    auto & warpx = GetInstance();
    const RealBox grid_box = getRealBox( bx, lev );

    const Real* grid_min = grid_box.lo();

    const amrex::Real cur_time = warpx.gett_new(lev);
    const amrex::Real time_shift = (cur_time + time_shift_delta - warpx.time_of_last_gal_shift);
    amrex::Array<amrex::Real,3> galilean_shift = { warpx.m_v_galilean[0]*time_shift,
                                                   warpx.m_v_galilean[1]*time_shift,
                                                   warpx.m_v_galilean[2]*time_shift };

#if defined(WARPX_DIM_3D)
    return { grid_min[0] + galilean_shift[0], grid_min[1] + galilean_shift[1], grid_min[2] + galilean_shift[2] };

#elif defined(WARPX_DIM_XZ) || defined(WARPX_DIM_RZ)
    return { grid_min[0] + galilean_shift[0], std::numeric_limits<Real>::lowest(), grid_min[1] + galilean_shift[2] };

#elif defined(WARPX_DIM_1D_Z)
    return { std::numeric_limits<Real>::lowest(), std::numeric_limits<Real>::lowest(), grid_min[0] + galilean_shift[2] };
#endif
}

amrex::XDim3
WarpX::UpperCorner(const Box& bx, const int lev, const amrex::Real time_shift_delta)
{
    auto & warpx = GetInstance();
    const RealBox grid_box = getRealBox( bx, lev );

    const Real* grid_max = grid_box.hi();

    const amrex::Real cur_time = warpx.gett_new(lev);
    const amrex::Real time_shift = (cur_time + time_shift_delta - warpx.time_of_last_gal_shift);
    amrex::Array<amrex::Real,3> galilean_shift = { warpx.m_v_galilean[0]*time_shift,
                                                   warpx.m_v_galilean[1]*time_shift,
                                                   warpx.m_v_galilean[2]*time_shift };

#if defined(WARPX_DIM_3D)
    return { grid_max[0] + galilean_shift[0], grid_max[1] + galilean_shift[1], grid_max[2] + galilean_shift[2] };

#elif defined(WARPX_DIM_XZ) || defined(WARPX_DIM_RZ)
    return { grid_max[0] + galilean_shift[0], std::numeric_limits<Real>::max(), grid_max[1] + galilean_shift[1] };

#elif defined(WARPX_DIM_1D_Z)
    return { std::numeric_limits<Real>::max(), std::numeric_limits<Real>::max(), grid_max[0] + galilean_shift[0] };
#endif
}

IntVect
WarpX::RefRatio (int lev)
{
    return GetInstance().refRatio(lev);
}

void
WarpX::ComputeDivB (amrex::MultiFab& divB, int const dcomp,
                    const std::array<const amrex::MultiFab* const, 3>& B,
                    const std::array<amrex::Real,3>& dx)
{
    WARPX_ALWAYS_ASSERT_WITH_MESSAGE(grid_type != GridType::Collocated,
        "ComputeDivB not implemented with warpx.grid_type=Collocated.");

    const Real dxinv = 1._rt/dx[0], dyinv = 1._rt/dx[1], dzinv = 1._rt/dx[2];

#ifdef WARPX_DIM_RZ
    const Real rmin = GetInstance().Geom(0).ProbLo(0);
#endif

#ifdef AMREX_USE_OMP
#pragma omp parallel if (Gpu::notInLaunchRegion())
#endif
    for (MFIter mfi(divB, TilingIfNotGPU()); mfi.isValid(); ++mfi)
    {
        const Box& bx = mfi.tilebox();
        amrex::Array4<const amrex::Real> const& Bxfab = B[0]->array(mfi);
        amrex::Array4<const amrex::Real> const& Byfab = B[1]->array(mfi);
        amrex::Array4<const amrex::Real> const& Bzfab = B[2]->array(mfi);
        amrex::Array4<amrex::Real> const& divBfab = divB.array(mfi);

        ParallelFor(bx,
        [=] AMREX_GPU_DEVICE(int i, int j, int k) noexcept
        {
            warpx_computedivb(i, j, k, dcomp, divBfab, Bxfab, Byfab, Bzfab, dxinv, dyinv, dzinv
#ifdef WARPX_DIM_RZ
                              ,rmin
#endif
                              );
        });
    }
}

void
WarpX::ComputeDivB (amrex::MultiFab& divB, int const dcomp,
                    const std::array<const amrex::MultiFab* const, 3>& B,
                    const std::array<amrex::Real,3>& dx, IntVect const ngrow)
{
    WARPX_ALWAYS_ASSERT_WITH_MESSAGE(grid_type != GridType::Collocated,
        "ComputeDivB not implemented with warpx.grid_type=collocated.");

    const Real dxinv = 1._rt/dx[0], dyinv = 1._rt/dx[1], dzinv = 1._rt/dx[2];

#ifdef WARPX_DIM_RZ
    const Real rmin = GetInstance().Geom(0).ProbLo(0);
#endif

#ifdef AMREX_USE_OMP
#pragma omp parallel if (Gpu::notInLaunchRegion())
#endif
    for (MFIter mfi(divB, TilingIfNotGPU()); mfi.isValid(); ++mfi)
    {
        const Box bx = mfi.growntilebox(ngrow);
        amrex::Array4<const amrex::Real> const& Bxfab = B[0]->array(mfi);
        amrex::Array4<const amrex::Real> const& Byfab = B[1]->array(mfi);
        amrex::Array4<const amrex::Real> const& Bzfab = B[2]->array(mfi);
        amrex::Array4<amrex::Real> const& divBfab = divB.array(mfi);

        ParallelFor(bx,
        [=] AMREX_GPU_DEVICE(int i, int j, int k) noexcept
        {
            warpx_computedivb(i, j, k, dcomp, divBfab, Bxfab, Byfab, Bzfab, dxinv, dyinv, dzinv
#ifdef WARPX_DIM_RZ
                              ,rmin
#endif
                              );
        });
    }
}

void
WarpX::ComputeDivE(amrex::MultiFab& divE, const int lev)
{
    if ( WarpX::electromagnetic_solver_id == ElectromagneticSolverAlgo::PSATD ) {
#ifdef WARPX_USE_FFT
        spectral_solver_fp[lev]->ComputeSpectralDivE( lev, Efield_aux[lev], divE );
#else
        WARPX_ABORT_WITH_MESSAGE(
            "ComputeDivE: PSATD requested but not compiled");
#endif
    } else {
        m_fdtd_solver_fp[lev]->ComputeDivE( Efield_aux[lev], divE );
    }
}

#if (defined WARPX_DIM_RZ) && (defined WARPX_USE_FFT)
PML_RZ*
WarpX::GetPML_RZ (int lev)
{
    if (pml_rz[lev]) {
        // This should check if pml was initialized
        return pml_rz[lev].get();
    } else {
        return nullptr;
    }
}
#endif

PML*
WarpX::GetPML (int lev)
{
    if (do_pml) {
        // This should check if pml was initialized
        return pml[lev].get();
    } else {
        return nullptr;
    }
}

std::vector< bool >
WarpX::getPMLdirections() const
{
    std::vector< bool > dirsWithPML( 6, false );
#if AMREX_SPACEDIM!=3
    dirsWithPML.resize( 4 );
#endif
    if( do_pml )
    {
        for( int i = 0; i < static_cast<int>(dirsWithPML.size()) / 2; ++i )
        {
            dirsWithPML.at( 2u*i      ) = bool(do_pml_Lo[0][i]); // on level 0
            dirsWithPML.at( 2u*i + 1u ) = bool(do_pml_Hi[0][i]); // on level 0
        }
    }
    return dirsWithPML;
}

amrex::LayoutData<amrex::Real>*
WarpX::getCosts (int lev)
{
    if (m_instance)
    {
        return m_instance->costs[lev].get();
    } else
    {
        return nullptr;
    }
}

void
WarpX::setLoadBalanceEfficiency (const int lev, const amrex::Real efficiency)
{
    if (m_instance)
    {
        m_instance->load_balance_efficiency[lev] = efficiency;
    } else
    {
        return;
    }
}

amrex::Real
WarpX::getLoadBalanceEfficiency (const int lev)
{
    if (m_instance)
    {
        return m_instance->load_balance_efficiency[lev];
    } else
    {
        return -1;
    }
}

void
WarpX::BuildBufferMasks ()
{
    for (int lev = 1; lev <= maxLevel(); ++lev)
    {
        for (int ipass = 0; ipass < 2; ++ipass)
        {
            const int ngbuffer = (ipass == 0) ? n_current_deposition_buffer : n_field_gather_buffer;
            iMultiFab* bmasks = (ipass == 0) ? current_buffer_masks[lev].get() : gather_buffer_masks[lev].get();
            if (bmasks)
            {
                const IntVect ngtmp = ngbuffer + bmasks->nGrowVect();
                iMultiFab tmp(bmasks->boxArray(), bmasks->DistributionMap(), 1, ngtmp);
                const int covered = 1;
                const int notcovered = 0;
                const int physbnd = 1;
                const int interior = 1;
                const Box& dom = Geom(lev).Domain();
                const amrex::Periodicity& period = Geom(lev).periodicity();
                tmp.BuildMask(dom, period, covered, notcovered, physbnd, interior);
#ifdef AMREX_USE_OMP
#pragma omp parallel if (amrex::Gpu::notInLaunchRegion())
#endif
                for (MFIter mfi(*bmasks, true); mfi.isValid(); ++mfi)
                {
                    const Box tbx = mfi.growntilebox();
                    BuildBufferMasksInBox( tbx, (*bmasks)[mfi], tmp[mfi], ngbuffer );
                }
            }
        }
    }
}

/**
 * \brief Build buffer mask within given FArrayBox
 *
 * \param tbx         Current FArrayBox
 * \param buffer_mask Buffer mask to be set
 * \param guard_mask  Guard mask used to set buffer_mask
 * \param ng          Number of guard cells
 */
void
WarpX::BuildBufferMasksInBox ( const amrex::Box tbx, amrex::IArrayBox &buffer_mask,
                               const amrex::IArrayBox &guard_mask, const int ng )
{
    auto const& msk = buffer_mask.array();
    auto const& gmsk = guard_mask.const_array();
    const amrex::Dim3 ng3 = amrex::IntVect(ng).dim3();
    amrex::ParallelFor(tbx, [=] AMREX_GPU_DEVICE (int i, int j, int k)
    {
        for         (int kk = k-ng3.z; kk <= k+ng3.z; ++kk) {
            for     (int jj = j-ng3.y; jj <= j+ng3.y; ++jj) {
                for (int ii = i-ng3.x; ii <= i+ng3.x; ++ii) {
                    if ( gmsk(ii,jj,kk) == 0 ) {
                        msk(i,j,k) = 0;
                        return;
                    }
                }
            }
        }
        msk(i,j,k) = 1;
    });
}

amrex::Vector<amrex::Real> WarpX::getFornbergStencilCoefficients (const int n_order, ablastr::utils::enums::GridType a_grid_type)
{
    AMREX_ALWAYS_ASSERT_WITH_MESSAGE(n_order % 2 == 0, "n_order must be even");

    const int m = n_order / 2;
    amrex::Vector<amrex::Real> coeffs;
    coeffs.resize(m);

    // There are closed-form formula for these coefficients, but they result in
    // an overflow when evaluated numerically. One way to avoid the overflow is
    // to calculate the coefficients by recurrence.

    // Coefficients for collocated (nodal) finite-difference approximation
    if (a_grid_type == GridType::Collocated)
    {
        // First coefficient
        coeffs.at(0) = m * 2._rt / (m+1);
        // Other coefficients by recurrence
        for (int n = 1; n < m; n++)
        {
            coeffs.at(n) = - (m-n) * 1._rt / (m+n+1) * coeffs.at(n-1);
        }
    }
    // Coefficients for staggered finite-difference approximation
    else
    {
        Real prod = 1.;
        for (int k = 1; k < m+1; k++)
        {
            prod *= (m + k) / (4._rt * k);
        }
        // First coefficient
        coeffs.at(0) = 4_rt * m * prod * prod;
        // Other coefficients by recurrence
        for (int n = 1; n < m; n++)
        {
            coeffs.at(n) = - ((2_rt*n-1) * (m-n)) * 1._rt / ((2_rt*n+1) * (m+n)) * coeffs.at(n-1);
        }
    }

    return coeffs;
}

void WarpX::ReorderFornbergCoefficients (amrex::Vector<amrex::Real>& ordered_coeffs,
                                         amrex::Vector<amrex::Real>& unordered_coeffs,
                                         const int order)
{
    const int n = order / 2;
    for (int i = 0; i < n; i++) {
        ordered_coeffs[i] = unordered_coeffs[n-1-i];
    }
    for (int i = n; i < order; i++) {
        ordered_coeffs[i] = unordered_coeffs[i-n];
    }
}

void WarpX::AllocateCenteringCoefficients (amrex::Gpu::DeviceVector<amrex::Real>& device_centering_stencil_coeffs_x,
                                           amrex::Gpu::DeviceVector<amrex::Real>& device_centering_stencil_coeffs_y,
                                           amrex::Gpu::DeviceVector<amrex::Real>& device_centering_stencil_coeffs_z,
                                           const int centering_nox,
                                           const int centering_noy,
                                           const int centering_noz,
                                           ablastr::utils::enums::GridType a_grid_type)
{
    // Vectors of Fornberg stencil coefficients
    amrex::Vector<amrex::Real> Fornberg_stencil_coeffs_x;
    amrex::Vector<amrex::Real> Fornberg_stencil_coeffs_y;
    amrex::Vector<amrex::Real> Fornberg_stencil_coeffs_z;

    // Host vectors of stencil coefficients used for finite-order centering
    amrex::Vector<amrex::Real> host_centering_stencil_coeffs_x;
    amrex::Vector<amrex::Real> host_centering_stencil_coeffs_y;
    amrex::Vector<amrex::Real> host_centering_stencil_coeffs_z;

    Fornberg_stencil_coeffs_x = getFornbergStencilCoefficients(centering_nox, a_grid_type);
    Fornberg_stencil_coeffs_y = getFornbergStencilCoefficients(centering_noy, a_grid_type);
    Fornberg_stencil_coeffs_z = getFornbergStencilCoefficients(centering_noz, a_grid_type);

    host_centering_stencil_coeffs_x.resize(centering_nox);
    host_centering_stencil_coeffs_y.resize(centering_noy);
    host_centering_stencil_coeffs_z.resize(centering_noz);

    // Re-order Fornberg stencil coefficients:
    // example for order 6: (c_0,c_1,c_2) becomes (c_2,c_1,c_0,c_0,c_1,c_2)
    ReorderFornbergCoefficients(host_centering_stencil_coeffs_x,
                                Fornberg_stencil_coeffs_x, centering_nox);
    ReorderFornbergCoefficients(host_centering_stencil_coeffs_y,
                                Fornberg_stencil_coeffs_y, centering_noy);
    ReorderFornbergCoefficients(host_centering_stencil_coeffs_z,
                                Fornberg_stencil_coeffs_z, centering_noz);

    // Device vectors of stencil coefficients used for finite-order centering

    device_centering_stencil_coeffs_x.resize(host_centering_stencil_coeffs_x.size());
    amrex::Gpu::copyAsync(amrex::Gpu::hostToDevice,
                          host_centering_stencil_coeffs_x.begin(),
                          host_centering_stencil_coeffs_x.end(),
                          device_centering_stencil_coeffs_x.begin());

    device_centering_stencil_coeffs_y.resize(host_centering_stencil_coeffs_y.size());
    amrex::Gpu::copyAsync(amrex::Gpu::hostToDevice,
                          host_centering_stencil_coeffs_y.begin(),
                          host_centering_stencil_coeffs_y.end(),
                          device_centering_stencil_coeffs_y.begin());

    device_centering_stencil_coeffs_z.resize(host_centering_stencil_coeffs_z.size());
    amrex::Gpu::copyAsync(amrex::Gpu::hostToDevice,
                          host_centering_stencil_coeffs_z.begin(),
                          host_centering_stencil_coeffs_z.end(),
                          device_centering_stencil_coeffs_z.begin());

    amrex::Gpu::synchronize();
}

const iMultiFab*
WarpX::CurrentBufferMasks (int lev)
{
    return GetInstance().getCurrentBufferMasks(lev);
}

const iMultiFab*
WarpX::GatherBufferMasks (int lev)
{
    return GetInstance().getGatherBufferMasks(lev);
}

void
WarpX::StoreCurrent (int lev)
{
    for (int idim = 0; idim < 3; ++idim) {
        if (current_store[lev][idim]) {
            MultiFab::Copy(*current_store[lev][idim], *current_fp[lev][idim],
                           0, 0, 1, current_store[lev][idim]->nGrowVect());
        }
    }
}

void
WarpX::RestoreCurrent (int lev)
{
    for (int idim = 0; idim < 3; ++idim) {
        if (current_store[lev][idim]) {
            std::swap(current_fp[lev][idim], current_store[lev][idim]);
        }
    }
}

bool
WarpX::isAnyBoundaryPML()
{
    for (int idim = 0; idim < AMREX_SPACEDIM; ++idim) {
        if ( WarpX::field_boundary_lo[idim] == FieldBoundaryType::PML) { return true; }
        if ( WarpX::field_boundary_hi[idim] == FieldBoundaryType::PML) { return true; }
    }
    return false;
}

bool
WarpX::isAnyParticleBoundaryThermal ()
{
    for (int idim = 0; idim < AMREX_SPACEDIM; ++idim) {
        if (WarpX::particle_boundary_lo[idim] == ParticleBoundaryType::Thermal) {return true;}
        if (WarpX::particle_boundary_hi[idim] == ParticleBoundaryType::Thermal) {return true;}
    }
    return false;
}

std::string
TagWithLevelSuffix (std::string name, int const level)
{
    // Add the suffix "[level=level]"
    name.append("[level=").append(std::to_string(level)).append("]");
    return name;
}

void
WarpX::AllocInitMultiFab (
    std::unique_ptr<amrex::MultiFab>& mf,
    const amrex::BoxArray& ba,
    const amrex::DistributionMapping& dm,
    const int ncomp,
    const amrex::IntVect& ngrow,
    const int level,
    const std::string& name,
    std::optional<const amrex::Real> initial_value)
{
    const auto name_with_suffix = TagWithLevelSuffix(name, level);
    const auto tag = amrex::MFInfo().SetTag(name_with_suffix);
    mf = std::make_unique<amrex::MultiFab>(ba, dm, ncomp, ngrow, tag);
    if (initial_value) {
        mf->setVal(*initial_value);
    }
    multifab_map[name_with_suffix] = mf.get();
}

void
WarpX::AllocInitMultiFab (
    std::unique_ptr<amrex::iMultiFab>& mf,
    const amrex::BoxArray& ba,
    const amrex::DistributionMapping& dm,
    const int ncomp,
    const amrex::IntVect& ngrow,
    const int level,
    const std::string& name,
    std::optional<const int> initial_value)
{
    const auto name_with_suffix = TagWithLevelSuffix(name, level);
    const auto tag = amrex::MFInfo().SetTag(name_with_suffix);
    mf = std::make_unique<amrex::iMultiFab>(ba, dm, ncomp, ngrow, tag);
    if (initial_value) {
        mf->setVal(*initial_value);
    }
    imultifab_map[name_with_suffix] = mf.get();
}

void
WarpX::AliasInitMultiFab (
    std::unique_ptr<amrex::MultiFab>& mf,
    const amrex::MultiFab& mf_to_alias,
    const int scomp,
    const int ncomp,
    const int level,
    const std::string& name,
    std::optional<const amrex::Real> initial_value)
{
    const auto name_with_suffix = TagWithLevelSuffix(name, level);
    mf = std::make_unique<amrex::MultiFab>(mf_to_alias, amrex::make_alias, scomp, ncomp);
    if (initial_value) {
        mf->setVal(*initial_value);
    }
    multifab_map[name_with_suffix] = mf.get();
}

void
WarpX::AllocInitMultiFabFromModel (
    std::unique_ptr<amrex::MultiFab>& mf,
    amrex::MultiFab& mf_model,
    const int level,
    const std::string& name,
    std::optional<const amrex::Real> initial_value)
{
    const auto name_with_suffix = TagWithLevelSuffix(name, level);
    const auto tag = amrex::MFInfo().SetTag(name_with_suffix);
    mf = std::make_unique<amrex::MultiFab>(mf_model.boxArray(), mf_model.DistributionMap(),
                                           mf_model.nComp(), mf_model.nGrowVect(), tag);
    if (initial_value) {
        mf->setVal(*initial_value);
    }
    multifab_map[name_with_suffix] = mf.get();
}

amrex::MultiFab*
WarpX::getFieldPointerUnchecked (const FieldType field_type, const int lev, const int direction) const
{
    // This function does *not* check if the returned field pointer is != nullptr

    amrex::MultiFab* field_pointer = nullptr;

    switch(field_type)
    {
        case FieldType::Efield_aux :
            field_pointer = Efield_aux[lev][direction].get();
            break;
        case FieldType::Bfield_aux :
            field_pointer = Bfield_aux[lev][direction].get();
            break;
        case FieldType::Efield_fp :
            field_pointer = Efield_fp[lev][direction].get();
            break;
        case FieldType::Bfield_fp :
            field_pointer = Bfield_fp[lev][direction].get();
            break;
        case FieldType::Efield_fp_external :
            field_pointer = Efield_fp_external[lev][direction].get();
            break;
        case FieldType::Bfield_fp_external :
            field_pointer = Bfield_fp_external[lev][direction].get();
            break;
        case FieldType::current_fp :
            field_pointer = current_fp[lev][direction].get();
            break;
        case FieldType::current_fp_nodal :
            field_pointer = current_fp_nodal[lev][direction].get();
            break;
        case FieldType::rho_fp :
            field_pointer = rho_fp[lev].get();
            break;
        case FieldType::F_fp :
            field_pointer = F_fp[lev].get();
            break;
        case FieldType::G_fp :
            field_pointer = G_fp[lev].get();
            break;
        case FieldType::phi_fp :
            field_pointer = phi_fp[lev].get();
            break;
        case FieldType::vector_potential_fp :
            field_pointer = vector_potential_fp_nodal[lev][direction].get();
            break;
        case FieldType::Efield_cp :
            field_pointer = Efield_cp[lev][direction].get();
            break;
        case FieldType::Bfield_cp :
            field_pointer = Bfield_cp[lev][direction].get();
            break;
        case FieldType::current_cp :
            field_pointer = current_cp[lev][direction].get();
            break;
        case FieldType::rho_cp :
            field_pointer = rho_cp[lev].get();
            break;
        case FieldType::F_cp :
            field_pointer = F_cp[lev].get();
            break;
        case FieldType::G_cp :
            field_pointer = G_cp[lev].get();
            break;
        case FieldType::edge_lengths :
            field_pointer = m_edge_lengths[lev][direction].get();
            break;
        case FieldType::face_areas :
            field_pointer = m_face_areas[lev][direction].get();
            break;
        case FieldType::Efield_avg_fp :
            field_pointer = Efield_avg_fp[lev][direction].get();
            break;
        case FieldType::Bfield_avg_fp :
            field_pointer = Bfield_avg_fp[lev][direction].get();
            break;
        case FieldType::Efield_avg_cp :
            field_pointer = Efield_avg_cp[lev][direction].get();
            break;
        case FieldType::Bfield_avg_cp :
            field_pointer = Bfield_avg_cp[lev][direction].get();
            break;
        default:
            WARPX_ABORT_WITH_MESSAGE("Invalid field type");
            break;
    }

    return field_pointer;
}

bool
WarpX::isFieldInitialized (const FieldType field_type, const int lev, const int direction) const
{
    const bool is_field_init = (getFieldPointerUnchecked(field_type, lev, direction) != nullptr);
    return is_field_init;
}

amrex::MultiFab*
WarpX::getFieldPointer (const FieldType field_type, const int lev, const int direction) const
{
    auto* const field_pointer = getFieldPointerUnchecked(field_type, lev, direction);
    WARPX_ALWAYS_ASSERT_WITH_MESSAGE(
        field_pointer != nullptr, "Requested field is not initialized!");
    return field_pointer;
}

std::array<const amrex::MultiFab* const, 3>
WarpX::getFieldPointerArray (const FieldType field_type, const int lev) const
{
    WARPX_ALWAYS_ASSERT_WITH_MESSAGE(
        (field_type == FieldType::Efield_aux) || (field_type == FieldType::Bfield_aux) ||
        (field_type == FieldType::Efield_fp) || (field_type == FieldType::Bfield_fp) ||
        (field_type == FieldType::Efield_fp_external) || (field_type == FieldType::Bfield_fp_external) ||
        (field_type == FieldType::current_fp) || (field_type == FieldType::current_fp_nodal) ||
        (field_type == FieldType::Efield_cp) || (field_type == FieldType::Bfield_cp) ||
        (field_type == FieldType::current_cp), "Requested field type is not a vector.");

    return std::array<const amrex::MultiFab* const, 3>{
        getFieldPointer(field_type, lev, 0),
        getFieldPointer(field_type, lev, 1),
        getFieldPointer(field_type, lev, 2)};
}

const amrex::MultiFab&
WarpX::getField(FieldType field_type, const int lev, const int direction) const
{
    return *getFieldPointer(field_type, lev, direction);
}

const amrex::Vector<std::array< std::unique_ptr<amrex::MultiFab>,3>>&
WarpX::getMultiLevelField(warpx::fields::FieldType field_type) const
{
    switch(field_type)
    {
        case FieldType::Efield_aux :
            return Efield_aux;
        case FieldType::Bfield_aux :
            return Bfield_aux;
        case FieldType::Efield_fp :
            return Efield_fp;
        case FieldType::Efield_fp_external :
            return Efield_fp_external;
        case FieldType::Bfield_fp :
            return Bfield_fp;
        case FieldType::Bfield_fp_external :
            return Bfield_fp_external;
        case FieldType::current_fp :
            return current_fp;
        case FieldType::current_fp_nodal :
            return current_fp_nodal;
        case FieldType::Efield_cp :
            return Efield_cp;
        case FieldType::Bfield_cp :
            return Bfield_cp;
        case FieldType::current_cp :
            return current_cp;
        default:
            WARPX_ABORT_WITH_MESSAGE("Invalid field type");
            return Efield_fp;
    }
}<|MERGE_RESOLUTION|>--- conflicted
+++ resolved
@@ -2598,12 +2598,7 @@
     }
 
     // The external fields that are read from file
-<<<<<<< HEAD
-    if (m_p_ext_field_params->B_ext_grid_type == ExternalFieldType::read_from_file
-        || m_p_ext_field_params->B_ext_grid_type == ExternalFieldType::load_from_python) {
-=======
     if (m_p_ext_field_params->B_ext_grid_type != ExternalFieldType::default_zero && m_p_ext_field_params->B_ext_grid_type != ExternalFieldType::constant) {
->>>>>>> f1f3c385
         // These fields will be added directly to the grid, i.e. to fp, and need to match the index type
         AllocInitMultiFab(Bfield_fp_external[lev][0], amrex::convert(ba, Bfield_fp[lev][0]->ixType()),
             dm, ncomps, ngEB, lev, "Bfield_fp_external[x]", 0.0_rt);
@@ -2621,12 +2616,7 @@
         AllocInitMultiFab(B_external_particle_field[lev][2], amrex::convert(ba, Bfield_aux[lev][2]->ixType()),
             dm, ncomps, ngEB, lev, "B_external_particle_field[z]", 0.0_rt);
     }
-<<<<<<< HEAD
-    if (m_p_ext_field_params->E_ext_grid_type == ExternalFieldType::read_from_file
-        || m_p_ext_field_params->E_ext_grid_type == ExternalFieldType::load_from_python) {
-=======
     if (m_p_ext_field_params->E_ext_grid_type != ExternalFieldType::default_zero && m_p_ext_field_params->E_ext_grid_type != ExternalFieldType::constant) {
->>>>>>> f1f3c385
         // These fields will be added directly to the grid, i.e. to fp, and need to match the index type
         AllocInitMultiFab(Efield_fp_external[lev][0], amrex::convert(ba, Efield_fp[lev][0]->ixType()),
             dm, ncomps, ngEB, lev, "Efield_fp_external[x]", 0.0_rt);
