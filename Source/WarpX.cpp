--- conflicted
+++ resolved
@@ -153,15 +153,9 @@
 		BoxLib::Abort(msg.c_str()); 
 	    }
 
-<<<<<<< HEAD
 	    moving_window_x = geom[0].ProbLo(moving_window_dir);
 
 	    pp.get("moving_window_v", moving_window_v);
-=======
-   	    moving_window_x = geom[0].ProbLo(moving_window_dir);
-	    moving_window_v = 0.0;
-	    pp.query("moving_window_v", moving_window_v);
->>>>>>> dea70e47
 	    moving_window_v *= PhysConst::c;
 	}
 
