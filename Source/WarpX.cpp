--- conflicted
+++ resolved
@@ -1,14 +1,11 @@
 
-<<<<<<< HEAD
-#include <AMReX_ParmParse.H>
-=======
 #include <algorithm>
 #include <cctype>
 #include <cmath>
 #include <numeric>
 
-#include <ParmParse.H>
->>>>>>> 7f971f06
+#include <AMReX_ParmParse.H>
+
 #include <WarpX.H>
 #include <WarpXConst.H>
 
