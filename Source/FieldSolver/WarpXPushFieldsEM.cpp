--- conflicted
+++ resolved
@@ -173,30 +173,16 @@
                 warpx_push_bz_nodal(j,k,l,Bzfab,Exfab,Eyfab,dtsdx,dtsdy);
             });
         } else if (WarpX::maxwell_fdtd_solver_id == 0) {
-<<<<<<< HEAD
             const long nmodes = n_rz_azimuthal_modes;
-            amrex::ParallelFor(tbx,
+            amrex::ParallelFor(tbx, tby, tbz,
             [=] AMREX_GPU_DEVICE (int j, int k, int l)
             {
                 warpx_push_bx_yee(j,k,l,Bxfab,Eyfab,Ezfab,dtsdx,dtsdy,dtsdz,dxinv,xmin,nmodes);
-            });
-            amrex::ParallelFor(tby,
+            },
             [=] AMREX_GPU_DEVICE (int j, int k, int l)
             {
                 warpx_push_by_yee(j,k,l,Byfab,Exfab,Ezfab,dtsdx,dtsdz,nmodes);
-            });
-            amrex::ParallelFor(tbz,
-=======
-            amrex::ParallelFor(tbx, tby, tbz,
-            [=] AMREX_GPU_DEVICE (int j, int k, int l)
-            {
-                warpx_push_bx_yee(j,k,l,Bxfab,Eyfab,Ezfab,dtsdy,dtsdz);
-            },
-            [=] AMREX_GPU_DEVICE (int j, int k, int l)
-            {
-                warpx_push_by_yee(j,k,l,Byfab,Exfab,Ezfab,dtsdx,dtsdz);
-            },
->>>>>>> bc9bf550
+            },
             [=] AMREX_GPU_DEVICE (int j, int k, int l)
             {
                 warpx_push_bz_yee(j,k,l,Bzfab,Exfab,Eyfab,dtsdx,dtsdy,dxinv,xmin,nmodes);
@@ -379,30 +365,16 @@
                 warpx_push_ez_nodal(j,k,l,Ezfab,Bxfab,Byfab,jzfab,mu_c2_dt,dtsdx_c2,dtsdy_c2);
             });
         } else {
-<<<<<<< HEAD
             const long nmodes = n_rz_azimuthal_modes;
-            amrex::ParallelFor(tex,
+            amrex::ParallelFor(tex, tey, tez,
             [=] AMREX_GPU_DEVICE (int j, int k, int l)
             {
                 warpx_push_ex_yee(j,k,l,Exfab,Byfab,Bzfab,jxfab,mu_c2_dt,dtsdx_c2,dtsdy_c2,dtsdz_c2,dxinv,xmin,nmodes);
-            });
-            amrex::ParallelFor(tey,
+            },
             [=] AMREX_GPU_DEVICE (int j, int k, int l)
             {
                 warpx_push_ey_yee(j,k,l,Eyfab,Bxfab,Bzfab,jyfab,Exfab,mu_c2_dt,dtsdx_c2,dtsdz_c2,xmin,nmodes);
-            });
-            amrex::ParallelFor(tez,
-=======
-            amrex::ParallelFor(tex, tey, tez,
-            [=] AMREX_GPU_DEVICE (int j, int k, int l)
-            {
-                warpx_push_ex_yee(j,k,l,Exfab,Byfab,Bzfab,jxfab,mu_c2_dt,dtsdy_c2,dtsdz_c2);
-            },
-            [=] AMREX_GPU_DEVICE (int j, int k, int l)
-            {
-                warpx_push_ey_yee(j,k,l,Eyfab,Bxfab,Bzfab,jyfab,mu_c2_dt,dtsdx_c2,dtsdz_c2,xmin);
-            },
->>>>>>> bc9bf550
+            },
             [=] AMREX_GPU_DEVICE (int j, int k, int l)
             {
                 warpx_push_ez_yee(j,k,l,Ezfab,Bxfab,Byfab,jzfab,mu_c2_dt,dtsdx_c2,dtsdy_c2,dxinv,xmin,nmodes);
@@ -647,7 +619,6 @@
             // Since Jr is not cell centered in r, no need for distinction
             // between on axis and off-axis factors
             const amrex::Real r = std::abs(rmin + (i - irmin + 0.5)*dr);
-<<<<<<< HEAD
             Jr_arr(i,j,0,0) /= (2.*MathConst::pi*r);
 
             for (int imode=1 ; imode < nmodes ; imode++) {
@@ -665,13 +636,7 @@
                 Jr_arr(i,j,0,2*imode) /= (2.*MathConst::pi*r);
                 Jr_arr(i,j,0,2*imode+1) /= (2.*MathConst::pi*r);
             }
-
-        });
-        amrex::ParallelFor(tbt,
-=======
-            Jr_arr(i,j,0) /= (2.*MathConst::pi*r);
         },
->>>>>>> bc9bf550
         [=] AMREX_GPU_DEVICE (int i, int j, int k)
         {
             // Wrap the current density deposited in the guard cells around
@@ -710,13 +675,7 @@
                     Jt_arr(i,j,0,2*imode+1) /= (2.*MathConst::pi*r);
                 }
             }
-<<<<<<< HEAD
-
-        });
-        amrex::ParallelFor(tbz,
-=======
         },
->>>>>>> bc9bf550
         [=] AMREX_GPU_DEVICE (int i, int j, int k)
         {
             // Wrap the current density deposited in the guard cells around
