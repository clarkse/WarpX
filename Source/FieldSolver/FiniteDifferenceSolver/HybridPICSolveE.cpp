--- conflicted
+++ resolved
@@ -370,25 +370,15 @@
 #ifdef WARPX_DIM_RZ
 
         HybridPICSolveECylindrical <CylindricalYeeAlgorithm> (
-<<<<<<< HEAD
-            Efield, Jfield, Jifield, Jextfield, Bfield, rhofield, Pefield,
+            Efield, Jfield, Jifield, Bfield, rhofield, Pefield,
             edge_lengths, t, lev, hybrid_model, solve_for_Faraday
-=======
+        );
+
+#else
+
+        HybridPICSolveECartesian <CartesianYeeAlgorithm> (
             Efield, Jfield, Jifield, Bfield, rhofield, Pefield,
-            edge_lengths, lev, hybrid_model, solve_for_Faraday
->>>>>>> d72255a8
-        );
-
-#else
-
-        HybridPICSolveECartesian <CartesianYeeAlgorithm> (
-<<<<<<< HEAD
-            Efield, Jfield, Jifield, Jextfield, Bfield, rhofield, Pefield,
             edge_lengths, t, lev, hybrid_model, solve_for_Faraday
-=======
-            Efield, Jfield, Jifield, Bfield, rhofield, Pefield,
-            edge_lengths, lev, hybrid_model, solve_for_Faraday
->>>>>>> d72255a8
         );
 
 #endif
