/* Copyright 2023-2024 The WarpX Community
 *
 * This file is part of WarpX.
 *
 * Authors: Roelof Groenewald (TAE Technologies)
 *          S. Eric Clark (Helion Energy)
 *
 * License: BSD-3-Clause-LBNL
 */

#include "FiniteDifferenceSolver.H"

#include "EmbeddedBoundary/Enabled.H"
#ifdef WARPX_DIM_RZ
#   include "FiniteDifferenceAlgorithms/CylindricalYeeAlgorithm.H"
#else
#   include "FiniteDifferenceAlgorithms/CartesianYeeAlgorithm.H"
#endif
#include "HybridPICModel/HybridPICModel.H"
#include "Utils/TextMsg.H"
#include "WarpX.H"

#include <ablastr/coarsen/sample.H>

using namespace amrex;

void FiniteDifferenceSolver::CalculateCurrentAmpere (
    ablastr::fields::VectorField & Jfield,
    ablastr::fields::VectorField const& Bfield,
    ablastr::fields::VectorField const& edge_lengths,
    int lev )
{
    // Select algorithm (The choice of algorithm is a runtime option,
    // but we compile code for each algorithm, using templates)
    if (m_fdtd_algo == ElectromagneticSolverAlgo::HybridPIC) {
#ifdef WARPX_DIM_RZ
        CalculateCurrentAmpereCylindrical <CylindricalYeeAlgorithm> (
            Jfield, Bfield, edge_lengths, lev
        );

#else
        CalculateCurrentAmpereCartesian <CartesianYeeAlgorithm> (
            Jfield, Bfield, edge_lengths, lev
        );

#endif
    } else {
        amrex::Abort(Utils::TextMsg::Err(
            "CalculateCurrentAmpere: Unknown algorithm choice."));
    }
}

// /**
//   * \brief Calculate total current from Ampere's law without displacement
//   * current i.e. J = 1/mu_0 curl x B.
//   *
//   * \param[out] Jfield  vector of total current MultiFabs at a given level
//   * \param[in] Bfield   vector of magnetic field MultiFabs at a given level
//   */
#ifdef WARPX_DIM_RZ
template<typename T_Algo>
void FiniteDifferenceSolver::CalculateCurrentAmpereCylindrical (
    ablastr::fields::VectorField& Jfield,
    ablastr::fields::VectorField const& Bfield,
    ablastr::fields::VectorField const& edge_lengths,
    int lev
)
{
    // for the profiler
    amrex::LayoutData<amrex::Real>* cost = WarpX::getCosts(lev);

    // reset Jfield
    Jfield[0]->setVal(0);
    Jfield[1]->setVal(0);
    Jfield[2]->setVal(0);

    // Loop through the grids, and over the tiles within each grid
#ifdef AMREX_USE_OMP
#pragma omp parallel if (amrex::Gpu::notInLaunchRegion())
#endif
    for ( MFIter mfi(*Jfield[0], TilingIfNotGPU()); mfi.isValid(); ++mfi ) {
        if (cost && WarpX::load_balance_costs_update_algo == LoadBalanceCostsUpdateAlgo::Timers)
        {
            amrex::Gpu::synchronize();
        }
        Real wt = static_cast<Real>(amrex::second());

        // Extract field data for this grid/tile
        Array4<Real> const& Jr = Jfield[0]->array(mfi);
        Array4<Real> const& Jt = Jfield[1]->array(mfi);
        Array4<Real> const& Jz = Jfield[2]->array(mfi);
        Array4<Real> const& Br = Bfield[0]->array(mfi);
        Array4<Real> const& Bt = Bfield[1]->array(mfi);
        Array4<Real> const& Bz = Bfield[2]->array(mfi);

        amrex::Array4<amrex::Real> lr, lt, lz;

        if (EB::enabled()) {
            lr = edge_lengths[0]->array(mfi);
            lt = edge_lengths[1]->array(mfi);
            lz = edge_lengths[2]->array(mfi);
        }

        // Extract stencil coefficients
        Real const * const AMREX_RESTRICT coefs_r = m_stencil_coefs_r.dataPtr();
        int const n_coefs_r = static_cast<int>(m_stencil_coefs_r.size());
        Real const * const AMREX_RESTRICT coefs_z = m_stencil_coefs_z.dataPtr();
        int const n_coefs_z = static_cast<int>(m_stencil_coefs_z.size());

        // Extract cylindrical specific parameters
        Real const dr = m_dr;
        int const nmodes = m_nmodes;
        Real const rmin = m_rmin;

        // Extract tileboxes for which to loop
        Box const& tjr  = mfi.tilebox(Jfield[0]->ixType().toIntVect());
        Box const& tjt  = mfi.tilebox(Jfield[1]->ixType().toIntVect());
        Box const& tjz  = mfi.tilebox(Jfield[2]->ixType().toIntVect());

        Real const one_over_mu0 = 1._rt / PhysConst::mu0;

        // Calculate the total current, using Ampere's law, on the same grid
        // as the E-field
        amrex::ParallelFor(tjr, tjt, tjz,

            // Jr calculation
            [=] AMREX_GPU_DEVICE (int i, int j, int /*k*/){
                // Skip if this cell is fully covered by embedded boundaries
                if (lr && lr(i, j, 0) <= 0) { return; }
                // Mode m=0
                Jr(i, j, 0, 0) = one_over_mu0 * (
                    - T_Algo::DownwardDz(Bt, coefs_z, n_coefs_z, i, j, 0, 0)
                );

                // Higher-order modes
                // r on cell-centered point (Jr is cell-centered in r)
                Real const r = rmin + (i + 0.5_rt)*dr;
                for (int m=1; m<nmodes; m++) {
                    Jr(i, j, 0, 2*m-1) = one_over_mu0 * (
                        - T_Algo::DownwardDz(Bt, coefs_z, n_coefs_z, i, j, 0, 2*m-1)
                        + m * Bz(i, j, 0, 2*m  ) / r
                    );  // Real part
                    Jr(i, j, 0, 2*m  ) = one_over_mu0 * (
                        - T_Algo::DownwardDz(Bt, coefs_z, n_coefs_z, i, j, 0, 2*m  )
                        - m * Bz(i, j, 0, 2*m-1) / r
                    ); // Imaginary part
                }
            },

            // Jt calculation
            [=] AMREX_GPU_DEVICE (int i, int j, int /*k*/){
                // In RZ Jt is associated with a mesh node, so we need to check if the mesh node is covered
                if (lr && (lr(i, j, 0)<=0 || lr(i-1, j, 0)<=0 || lz(i, j-1, 0)<=0 || lz(i, j, 0)<=0)) { return; }

                // r on a nodal point (Jt is nodal in r)
                Real const r = rmin + i*dr;
                // Off-axis, regular curl
                if (r > 0.5_rt*dr) {
                    // Mode m=0
                    Jt(i, j, 0, 0) = one_over_mu0 * (
                        - T_Algo::DownwardDr(Bz, coefs_r, n_coefs_r, i, j, 0, 0)
                        + T_Algo::DownwardDz(Br, coefs_z, n_coefs_z, i, j, 0, 0)
                    );

                    // Higher-order modes
                    for (int m=1 ; m<nmodes ; m++) { // Higher-order modes
                        Jt(i, j, 0, 2*m-1) = one_over_mu0 * (
                            - T_Algo::DownwardDr(Bz, coefs_r, n_coefs_r, i, j, 0, 2*m-1)
                            + T_Algo::DownwardDz(Br, coefs_z, n_coefs_z, i, j, 0, 2*m-1)
                        ); // Real part
                        Jt(i, j, 0, 2*m  ) = one_over_mu0 * (
                            - T_Algo::DownwardDr(Bz, coefs_r, n_coefs_r, i, j, 0, 2*m  )
                            + T_Algo::DownwardDz(Br, coefs_z, n_coefs_z, i, j, 0, 2*m  )
                        ); // Imaginary part
                    }
                // r==0: on-axis corrections
                } else {
                    // Ensure that Jt remains 0 on axis (except for m=1)
                    // Mode m=0
                    Jt(i, j, 0, 0) = 0.;
                    // Higher-order modes
                    for (int m=1; m<nmodes; m++) {
                        if (m == 1){
                            // The same logic as is used in the E-field update for the fully
                            // electromagnetic FDTD case is used here.
                            Jt(i,j,0,2*m-1) =  Jr(i,j,0,2*m  );
                            Jt(i,j,0,2*m  ) = -Jr(i,j,0,2*m-1);
                        } else {
                            Jt(i, j, 0, 2*m-1) = 0.;
                            Jt(i, j, 0, 2*m  ) = 0.;
                        }
                    }
                }
            },

            // Jz calculation
            [=] AMREX_GPU_DEVICE (int i, int j, int /*k*/){
                // Skip if this cell is fully covered by embedded boundaries
                if (lz && lz(i, j, 0) <= 0) { return; }
                // r on a nodal point (Jz is nodal in r)
                Real const r = rmin + i*dr;
                // Off-axis, regular curl
                if (r > 0.5_rt*dr) {
                    // Mode m=0
                    Jz(i, j, 0, 0) = one_over_mu0 * (
                       T_Algo::DownwardDrr_over_r(Bt, r, dr, coefs_r, n_coefs_r, i, j, 0, 0)
                    );
                    // Higher-order modes
                    for (int m=1 ; m<nmodes ; m++) {
                        Jz(i, j, 0, 2*m-1) = one_over_mu0 * (
                            - m * Br(i, j, 0, 2*m  ) / r
                            + T_Algo::DownwardDrr_over_r(Bt, r, dr, coefs_r, n_coefs_r, i, j, 0, 2*m-1)
                        ); // Real part
                        Jz(i, j, 0, 2*m  ) = one_over_mu0 * (
                            m * Br(i, j, 0, 2*m-1) / r
                            + T_Algo::DownwardDrr_over_r(Bt, r, dr, coefs_r, n_coefs_r, i, j, 0, 2*m  )
                        ); // Imaginary part
                    }
                // r==0: on-axis corrections
                } else {
                    // For m==0, Bt is linear in r, for small r
                    // Therefore, the formula below regularizes the singularity
                    Jz(i, j, 0, 0) = one_over_mu0 * 4 * Bt(i, j, 0, 0) / dr;
                    // Ensure that Jz remains 0 for higher-order modes
                    for (int m=1; m<nmodes; m++) {
                        Jz(i, j, 0, 2*m-1) = 0.;
                        Jz(i, j, 0, 2*m  ) = 0.;
                    }
                }
            }
        );

        if (cost && WarpX::load_balance_costs_update_algo == LoadBalanceCostsUpdateAlgo::Timers)
        {
            amrex::Gpu::synchronize();
            wt = static_cast<Real>(amrex::second()) - wt;
            amrex::HostDevice::Atomic::Add( &(*cost)[mfi.index()], wt);
        }
    }
}

#else

template<typename T_Algo>
void FiniteDifferenceSolver::CalculateCurrentAmpereCartesian (
    ablastr::fields::VectorField& Jfield,
    ablastr::fields::VectorField const& Bfield,
    ablastr::fields::VectorField const& edge_lengths,
    int lev
)
{
    // for the profiler
    amrex::LayoutData<amrex::Real>* cost = WarpX::getCosts(lev);

    // reset Jfield
    Jfield[0]->setVal(0);
    Jfield[1]->setVal(0);
    Jfield[2]->setVal(0);

    // Loop through the grids, and over the tiles within each grid
#ifdef AMREX_USE_OMP
#pragma omp parallel if (amrex::Gpu::notInLaunchRegion())
#endif
    for ( MFIter mfi(*Jfield[0], TilingIfNotGPU()); mfi.isValid(); ++mfi ) {
        if (cost && WarpX::load_balance_costs_update_algo == LoadBalanceCostsUpdateAlgo::Timers) {
            amrex::Gpu::synchronize();
        }
        auto wt = static_cast<amrex::Real>(amrex::second());

        // Extract field data for this grid/tile
        Array4<Real> const &Jx = Jfield[0]->array(mfi);
        Array4<Real> const &Jy = Jfield[1]->array(mfi);
        Array4<Real> const &Jz = Jfield[2]->array(mfi);
        Array4<Real const> const &Bx = Bfield[0]->const_array(mfi);
        Array4<Real const> const &By = Bfield[1]->const_array(mfi);
        Array4<Real const> const &Bz = Bfield[2]->const_array(mfi);

        amrex::Array4<amrex::Real> lx, ly, lz;
        if (EB::enabled()) {
            lx = edge_lengths[0]->array(mfi);
            ly = edge_lengths[1]->array(mfi);
            lz = edge_lengths[2]->array(mfi);
        }

        // Extract stencil coefficients
        Real const * const AMREX_RESTRICT coefs_x = m_stencil_coefs_x.dataPtr();
        auto const n_coefs_x = static_cast<int>(m_stencil_coefs_x.size());
        Real const * const AMREX_RESTRICT coefs_y = m_stencil_coefs_y.dataPtr();
        auto const n_coefs_y = static_cast<int>(m_stencil_coefs_y.size());
        Real const * const AMREX_RESTRICT coefs_z = m_stencil_coefs_z.dataPtr();
        auto const n_coefs_z = static_cast<int>(m_stencil_coefs_z.size());

        // Extract tileboxes for which to loop
        Box const& tjx  = mfi.tilebox(Jfield[0]->ixType().toIntVect());
        Box const& tjy  = mfi.tilebox(Jfield[1]->ixType().toIntVect());
        Box const& tjz  = mfi.tilebox(Jfield[2]->ixType().toIntVect());

        Real const one_over_mu0 = 1._rt / PhysConst::mu0;

        // Calculate the total current, using Ampere's law, on the same grid
        // as the E-field
        amrex::ParallelFor(tjx, tjy, tjz,

            // Jx calculation
            [=] AMREX_GPU_DEVICE (int i, int j, int k){
                // Skip if this cell is fully covered by embedded boundaries
                if (lx && lx(i, j, k) <= 0) { return; }

                Jx(i, j, k) = one_over_mu0 * (
                    - T_Algo::DownwardDz(By, coefs_z, n_coefs_z, i, j, k)
                    + T_Algo::DownwardDy(Bz, coefs_y, n_coefs_y, i, j, k)
                );
            },

            // Jy calculation
            [=] AMREX_GPU_DEVICE (int i, int j, int k){
                // Skip if this cell is fully covered by embedded boundaries
#ifdef WARPX_DIM_3D
                if (ly && ly(i,j,k) <= 0) { return; }
#elif defined(WARPX_DIM_XZ)
                // In XZ Jy is associated with a mesh node, so we need to check if the mesh node is covered
                amrex::ignore_unused(ly);
                if (lx && (lx(i, j, k)<=0 || lx(i-1, j, k)<=0 || lz(i, j-1, k)<=0 || lz(i, j, k)<=0)) { return; }
#endif
                Jy(i, j, k) = one_over_mu0 * (
                    - T_Algo::DownwardDx(Bz, coefs_x, n_coefs_x, i, j, k)
                    + T_Algo::DownwardDz(Bx, coefs_z, n_coefs_z, i, j, k)
                );
            },

            // Jz calculation
            [=] AMREX_GPU_DEVICE (int i, int j, int k){
                // Skip if this cell is fully covered by embedded boundaries
                if (lz && lz(i,j,k) <= 0) { return; }

                Jz(i, j, k) = one_over_mu0 * (
                    - T_Algo::DownwardDy(Bx, coefs_y, n_coefs_y, i, j, k)
                    + T_Algo::DownwardDx(By, coefs_x, n_coefs_x, i, j, k)
                );
            }
        );

        if (cost && WarpX::load_balance_costs_update_algo == LoadBalanceCostsUpdateAlgo::Timers)
        {
            amrex::Gpu::synchronize();
            wt = static_cast<amrex::Real>(amrex::second()) - wt;
            amrex::HostDevice::Atomic::Add( &(*cost)[mfi.index()], wt);
        }
    }
}
#endif


void FiniteDifferenceSolver::HybridPICSolveE (
<<<<<<< HEAD
    std::array< std::unique_ptr<amrex::MultiFab>, 3 >& Efield,
    std::array< std::unique_ptr<amrex::MultiFab>, 3 >& Jfield,
    std::array< std::unique_ptr<amrex::MultiFab>, 3 > const& Jifield,
    std::array< std::unique_ptr<amrex::MultiFab>, 3 > const& Jextfield,
    std::array< std::unique_ptr<amrex::MultiFab>, 3 > const& Bfield,
    std::unique_ptr<amrex::MultiFab> const& rhofield,
    std::unique_ptr<amrex::MultiFab> const& Pefield,
    std::array< std::unique_ptr<amrex::MultiFab>, 3 > const& edge_lengths,
    amrex::Real t,
=======
    ablastr::fields::VectorField const& Efield,
    ablastr::fields::VectorField& Jfield,
    ablastr::fields::VectorField const& Jifield,
    ablastr::fields::VectorField const& Jextfield,
    ablastr::fields::VectorField const& Bfield,
    amrex::MultiFab const& rhofield,
    amrex::MultiFab const& Pefield,
    ablastr::fields::VectorField const& edge_lengths,
>>>>>>> 0337ee12
    int lev, HybridPICModel const* hybrid_model,
    const bool solve_for_Faraday)
{
    // Select algorithm (The choice of algorithm is a runtime option,
    // but we compile code for each algorithm, using templates)
    if (m_fdtd_algo == ElectromagneticSolverAlgo::HybridPIC) {
#ifdef WARPX_DIM_RZ

        HybridPICSolveECylindrical <CylindricalYeeAlgorithm> (
            Efield, Jfield, Jifield, Jextfield, Bfield, rhofield, Pefield,
            edge_lengths, t, lev, hybrid_model, solve_for_Faraday
        );

#else

        HybridPICSolveECartesian <CartesianYeeAlgorithm> (
            Efield, Jfield, Jifield, Jextfield, Bfield, rhofield, Pefield,
            edge_lengths, t, lev, hybrid_model, solve_for_Faraday
        );

#endif
    } else {
        amrex::Abort(Utils::TextMsg::Err(
            "HybridSolveE: The hybrid-PIC electromagnetic solver algorithm must be used"));
    }
}

#ifdef WARPX_DIM_RZ
template<typename T_Algo>
void FiniteDifferenceSolver::HybridPICSolveECylindrical (
<<<<<<< HEAD
    std::array< std::unique_ptr<amrex::MultiFab>, 3 >& Efield,
    std::array< std::unique_ptr<amrex::MultiFab>, 3 > const& Jfield,
    std::array< std::unique_ptr<amrex::MultiFab>, 3 > const& Jifield,
    std::array< std::unique_ptr<amrex::MultiFab>, 3 > const& Jextfield,
    std::array< std::unique_ptr<amrex::MultiFab>, 3 > const& Bfield,
    std::unique_ptr<amrex::MultiFab> const& rhofield,
    std::unique_ptr<amrex::MultiFab> const& Pefield,
    std::array< std::unique_ptr<amrex::MultiFab>, 3 > const& edge_lengths,
    amrex::Real t,
=======
    ablastr::fields::VectorField const& Efield,
    ablastr::fields::VectorField const& Jfield,
    ablastr::fields::VectorField const& Jifield,
    ablastr::fields::VectorField const& Jextfield,
    ablastr::fields::VectorField const& Bfield,
    amrex::MultiFab const& rhofield,
    amrex::MultiFab const& Pefield,
    ablastr::fields::VectorField const& edge_lengths,
>>>>>>> 0337ee12
    int lev, HybridPICModel const* hybrid_model,
    const bool solve_for_Faraday )
{
    // Both steps below do not currently support m > 0 and should be
    // modified if such support wants to be added
    WARPX_ALWAYS_ASSERT_WITH_MESSAGE(
        (m_nmodes == 1),
        "Ohm's law solver only support m = 0 azimuthal mode at present.");

    // for the profiler
    amrex::LayoutData<amrex::Real>* cost = WarpX::getCosts(lev);

    using namespace ablastr::coarsen::sample;

    // get hybrid model parameters
    const auto eta = hybrid_model->m_eta;
    const auto eta_h = hybrid_model->m_eta_h;
    const auto rho_floor = hybrid_model->m_n_floor * PhysConst::q_e;
    const auto resistivity_has_J_dependence = hybrid_model->m_resistivity_has_J_dependence;

    const bool include_hyper_resistivity_term = (eta_h > 0.0) && solve_for_Faraday;

    const bool include_external_fields = hybrid_model->m_add_external_fields;
    auto const& Bfield_external = hybrid_model->Bfield_hyb_external[0]; // lev=0
    auto const& Efield_external = hybrid_model->Efield_hyb_external[0]; // lev=0

    // Index type required for interpolating fields from their respective
    // staggering to the Ex, Ey, Ez locations
    amrex::GpuArray<int, 3> const& Er_stag = hybrid_model->Ex_IndexType;
    amrex::GpuArray<int, 3> const& Et_stag = hybrid_model->Ey_IndexType;
    amrex::GpuArray<int, 3> const& Ez_stag = hybrid_model->Ez_IndexType;
    amrex::GpuArray<int, 3> const& Jr_stag = hybrid_model->Jx_IndexType;
    amrex::GpuArray<int, 3> const& Jt_stag = hybrid_model->Jy_IndexType;
    amrex::GpuArray<int, 3> const& Jz_stag = hybrid_model->Jz_IndexType;
    amrex::GpuArray<int, 3> const& Br_stag = hybrid_model->Bx_IndexType;
    amrex::GpuArray<int, 3> const& Bt_stag = hybrid_model->By_IndexType;
    amrex::GpuArray<int, 3> const& Bz_stag = hybrid_model->Bz_IndexType;

    // Parameters for `interp` that maps from Yee to nodal mesh and back
    amrex::GpuArray<int, 3> const& nodal = {1, 1, 1};
    // The "coarsening is just 1 i.e. no coarsening"
    amrex::GpuArray<int, 3> const& coarsen = {1, 1, 1};

    // The E-field calculation is done in 2 steps:
    // 1) The J x B term is calculated on a nodal mesh in order to ensure
    //    energy conservation.
    // 2) The nodal E-field values are averaged onto the Yee grid and the
    //    electron pressure & resistivity terms are added (these terms are
    //    naturally located on the Yee grid).

    // Create a temporary multifab to hold the nodal E-field values
    // Note the multifab has 3 values for Ex, Ey and Ez which we can do here
    // since all three components will be calculated on the same grid.
    // Also note that enE_nodal_mf does not need to have any guard cells since
    // these values will be interpolated to the Yee mesh which is contained
    // by the nodal mesh.
    auto const& ba = convert(rhofield.boxArray(), IntVect::TheNodeVector());
    MultiFab enE_nodal_mf(ba, rhofield.DistributionMap(), 3, IntVect::TheZeroVector());

    // Loop through the grids, and over the tiles within each grid for the
    // initial, nodal calculation of E
#ifdef AMREX_USE_OMP
#pragma omp parallel if (amrex::Gpu::notInLaunchRegion())
#endif
    for ( MFIter mfi(enE_nodal_mf, TilingIfNotGPU()); mfi.isValid(); ++mfi ) {
        if (cost && WarpX::load_balance_costs_update_algo == LoadBalanceCostsUpdateAlgo::Timers)
        {
            amrex::Gpu::synchronize();
        }
        Real wt = static_cast<Real>(amrex::second());

        Array4<Real> const& enE_nodal = enE_nodal_mf.array(mfi);
        Array4<Real const> const& Jr = Jfield[0]->const_array(mfi);
        Array4<Real const> const& Jt = Jfield[1]->const_array(mfi);
        Array4<Real const> const& Jz = Jfield[2]->const_array(mfi);
        Array4<Real const> const& Jir = Jifield[0]->const_array(mfi);
        Array4<Real const> const& Jit = Jifield[1]->const_array(mfi);
        Array4<Real const> const& Jiz = Jifield[2]->const_array(mfi);
        Array4<Real const> const& Jextr = Jextfield[0]->const_array(mfi);
        Array4<Real const> const& Jextt = Jextfield[1]->const_array(mfi);
        Array4<Real const> const& Jextz = Jextfield[2]->const_array(mfi);
        Array4<Real const> const& Br = Bfield[0]->const_array(mfi);
        Array4<Real const> const& Bt = Bfield[1]->const_array(mfi);
        Array4<Real const> const& Bz = Bfield[2]->const_array(mfi);

        Array4<Real const> const& Br_ext = Bfield_external[0]->const_array(mfi);
        Array4<Real const> const& Bt_ext = Bfield_external[1]->const_array(mfi);
        Array4<Real const> const& Bz_ext = Bfield_external[2]->const_array(mfi);

        // Loop over the cells and update the nodal E field
        amrex::ParallelFor(mfi.tilebox(), [=] AMREX_GPU_DEVICE (int i, int j, int /*k*/){

            // interpolate the total current to a nodal grid
            auto const jr_interp = Interp(Jr, Jr_stag, nodal, coarsen, i, j, 0, 0);
            auto const jt_interp = Interp(Jt, Jt_stag, nodal, coarsen, i, j, 0, 0);
            auto const jz_interp = Interp(Jz, Jz_stag, nodal, coarsen, i, j, 0, 0);

            // interpolate the ion current to a nodal grid
            auto const jir_interp = Interp(Jir, Jr_stag, nodal, coarsen, i, j, 0, 0);
            auto const jit_interp = Interp(Jit, Jt_stag, nodal, coarsen, i, j, 0, 0);
            auto const jiz_interp = Interp(Jiz, Jz_stag, nodal, coarsen, i, j, 0, 0);

            // interpolate the B field to a nodal grid
            auto Br_interp = Interp(Br, Br_stag, nodal, coarsen, i, j, 0, 0);
            auto Bt_interp = Interp(Bt, Bt_stag, nodal, coarsen, i, j, 0, 0);
            auto Bz_interp = Interp(Bz, Bz_stag, nodal, coarsen, i, j, 0, 0);

            if (include_external_fields) {
                Br_interp += Interp(Br_ext, Br_stag, nodal, coarsen, i, j, 0, 0);
                Bt_interp += Interp(Bt_ext, Bt_stag, nodal, coarsen, i, j, 0, 0);
                Bz_interp += Interp(Bz_ext, Bz_stag, nodal, coarsen, i, j, 0, 0);
            }

            // calculate enE = (J - Ji) x B
            enE_nodal(i, j, 0, 0) = (
                (jt_interp - jit_interp - Jextt(i, j, 0)) * Bz_interp
                - (jz_interp - jiz_interp - Jextz(i, j, 0)) * Bt_interp
            );
            enE_nodal(i, j, 0, 1) = (
                (jz_interp - jiz_interp - Jextz(i, j, 0)) * Br_interp
                - (jr_interp - jir_interp - Jextr(i, j, 0)) * Bz_interp
            );
            enE_nodal(i, j, 0, 2) = (
                (jr_interp - jir_interp - Jextr(i, j, 0)) * Bt_interp
                - (jt_interp - jit_interp - Jextt(i, j, 0)) * Br_interp
            );
        });

        if (cost && WarpX::load_balance_costs_update_algo == LoadBalanceCostsUpdateAlgo::Timers)
        {
            amrex::Gpu::synchronize();
            wt = static_cast<Real>(amrex::second()) - wt;
            amrex::HostDevice::Atomic::Add( &(*cost)[mfi.index()], wt);
        }
    }

    // Loop through the grids, and over the tiles within each grid again
    // for the Yee grid calculation of the E field
#ifdef AMREX_USE_OMP
#pragma omp parallel if (amrex::Gpu::notInLaunchRegion())
#endif
    for ( MFIter mfi(*Efield[0], TilingIfNotGPU()); mfi.isValid(); ++mfi ) {
        if (cost && WarpX::load_balance_costs_update_algo == LoadBalanceCostsUpdateAlgo::Timers)
        {
            amrex::Gpu::synchronize();
        }
        Real wt = static_cast<Real>(amrex::second());

        // Extract field data for this grid/tile
        Array4<Real> const& Er = Efield[0]->array(mfi);
        Array4<Real> const& Et = Efield[1]->array(mfi);
        Array4<Real> const& Ez = Efield[2]->array(mfi);
        Array4<Real const> const& Er_ext = Efield_external[0]->const_array(mfi);
        Array4<Real const> const& Et_ext = Efield_external[1]->const_array(mfi);
        Array4<Real const> const& Ez_ext = Efield_external[2]->const_array(mfi);
        Array4<Real const> const& Jr = Jfield[0]->const_array(mfi);
        Array4<Real const> const& Jt = Jfield[1]->const_array(mfi);
        Array4<Real const> const& Jz = Jfield[2]->const_array(mfi);
        Array4<Real const> const& enE = enE_nodal_mf.const_array(mfi);
        Array4<Real const> const& rho = rhofield.const_array(mfi);
        Array4<Real const> const& Pe = Pefield.const_array(mfi);

        amrex::Array4<amrex::Real> lr, lz;
        if (EB::enabled()) {
            lr = edge_lengths[0]->array(mfi);
            //   edge_lengths[1] is `lt` and is not needed
            lz = edge_lengths[2]->array(mfi);
        }

        // Extract stencil coefficients
        Real const * const AMREX_RESTRICT coefs_r = m_stencil_coefs_r.dataPtr();
        int const n_coefs_r = static_cast<int>(m_stencil_coefs_r.size());
        Real const * const AMREX_RESTRICT coefs_z = m_stencil_coefs_z.dataPtr();
        int const n_coefs_z = static_cast<int>(m_stencil_coefs_z.size());

        // Extract cylindrical specific parameters
        Real const dr = m_dr;
        Real const rmin = m_rmin;

        Box const& ter  = mfi.tilebox(Efield[0]->ixType().toIntVect());
        Box const& tet  = mfi.tilebox(Efield[1]->ixType().toIntVect());
        Box const& tez  = mfi.tilebox(Efield[2]->ixType().toIntVect());

        // Loop over the cells and update the E field
        amrex::ParallelFor(ter, tet, tez,

            // Er calculation
            [=] AMREX_GPU_DEVICE (int i, int j, int /*k*/){
                // Skip if this cell is fully covered by embedded boundaries
                if (lr && lr(i, j, 0) <= 0) { return; }

                // Interpolate to get the appropriate charge density in space
                Real rho_val = Interp(rho, nodal, Er_stag, coarsen, i, j, 0, 0);

                // Interpolate current to appropriate staggering to match E field
                Real jtot_val = 0._rt;
                if (solve_for_Faraday && resistivity_has_J_dependence) {
                    const Real jr_val = Interp(Jr, Jr_stag, Er_stag, coarsen, i, j, 0, 0);
                    const Real jt_val = Interp(Jt, Jt_stag, Er_stag, coarsen, i, j, 0, 0);
                    const Real jz_val = Interp(Jz, Jz_stag, Er_stag, coarsen, i, j, 0, 0);
                    jtot_val = std::sqrt(jr_val*jr_val + jt_val*jt_val + jz_val*jz_val);
                }

                // safety condition since we divide by rho_val later
                if (rho_val < rho_floor) { rho_val = rho_floor; }

                // Get the gradient of the electron pressure if the longitudinal part of
                // the E-field should be included, otherwise ignore it since curl x (grad Pe) = 0
                Real grad_Pe = 0._rt;
                if (!solve_for_Faraday) { grad_Pe = T_Algo::UpwardDr(Pe, coefs_r, n_coefs_r, i, j, 0, 0); }

                // interpolate the nodal neE values to the Yee grid
                auto enE_r = Interp(enE, nodal, Er_stag, coarsen, i, j, 0, 0);

                Er(i, j, 0) = (enE_r - grad_Pe) / rho_val;

                // Add resistivity only if E field value is used to update B
                if (solve_for_Faraday) { Er(i, j, 0) += eta(rho_val, jtot_val) * Jr(i, j, 0); }

                if (include_hyper_resistivity_term) {
                    // r on cell-centered point (Jr is cell-centered in r)
                    Real const r = rmin + (i + 0.5_rt)*dr;

                    auto nabla2Jr = T_Algo::Dr_rDr_over_r(Jr, r, dr, coefs_r, n_coefs_r, i, j, 0, 0);
                    Er(i, j, 0) -= eta_h * nabla2Jr;
                }

                if (include_external_fields) {
                    Er(i, j, 0) -= Er_ext(i, j, 0);
                }
            },

            // Et calculation
            [=] AMREX_GPU_DEVICE (int i, int j, int /*k*/){
                // In RZ Et is associated with a mesh node, so we need to check if the mesh node is covered
                if (lr && (lr(i, j, 0)<=0 || lr(i-1, j, 0)<=0 || lz(i, j-1, 0)<=0 || lz(i, j, 0)<=0)) { return; }

                // r on a nodal grid (Et is nodal in r)
                Real const r = rmin + i*dr;
                // Mode m=0: // Ensure that Et remains 0 on axis
                if (r < 0.5_rt*dr) {
                    Et(i, j, 0, 0) = 0.;
                    return;
                }

                // Interpolate to get the appropriate charge density in space
                Real rho_val = Interp(rho, nodal, Er_stag, coarsen, i, j, 0, 0);

                // Interpolate current to appropriate staggering to match E field
                Real jtot_val = 0._rt;
                if (solve_for_Faraday && resistivity_has_J_dependence) {
                    const Real jr_val = Interp(Jr, Jr_stag, Et_stag, coarsen, i, j, 0, 0);
                    const Real jt_val = Interp(Jt, Jt_stag, Et_stag, coarsen, i, j, 0, 0);
                    const Real jz_val = Interp(Jz, Jz_stag, Et_stag, coarsen, i, j, 0, 0);
                    jtot_val = std::sqrt(jr_val*jr_val + jt_val*jt_val + jz_val*jz_val);
                }

                // safety condition since we divide by rho_val later
                if (rho_val < rho_floor) { rho_val = rho_floor; }

                // Get the gradient of the electron pressure
                // -> d/dt = 0 for m = 0
                auto grad_Pe = 0.0_rt;

                // interpolate the nodal neE values to the Yee grid
                auto enE_t = Interp(enE, nodal, Et_stag, coarsen, i, j, 0, 1);

                Et(i, j, 0) = (enE_t - grad_Pe) / rho_val;

                // Add resistivity only if E field value is used to update B
                if (solve_for_Faraday) { Et(i, j, 0) += eta(rho_val, jtot_val) * Jt(i, j, 0); }

                // Note: Hyper-resisitivity should be revisited here when modal decomposition is implemented

                if (include_external_fields) {
                    Et(i, j, 0) -= Et_ext(i, j, 0);
                }
            },

            // Ez calculation
            [=] AMREX_GPU_DEVICE (int i, int j, int /*k*/){
                // Skip field solve if this cell is fully covered by embedded boundaries
                if (lz && lz(i,j,0) <= 0) { return; }

                // Interpolate to get the appropriate charge density in space
                Real rho_val = Interp(rho, nodal, Ez_stag, coarsen, i, j, 0, 0);

                // Interpolate current to appropriate staggering to match E field
                Real jtot_val = 0._rt;
                if (solve_for_Faraday && resistivity_has_J_dependence) {
                    const Real jr_val = Interp(Jr, Jr_stag, Ez_stag, coarsen, i, j, 0, 0);
                    const Real jt_val = Interp(Jt, Jt_stag, Ez_stag, coarsen, i, j, 0, 0);
                    const Real jz_val = Interp(Jz, Jz_stag, Ez_stag, coarsen, i, j, 0, 0);
                    jtot_val = std::sqrt(jr_val*jr_val + jt_val*jt_val + jz_val*jz_val);
                }

                // safety condition since we divide by rho_val later
                if (rho_val < rho_floor) { rho_val = rho_floor; }

                // Get the gradient of the electron pressure if the longitudinal part of
                // the E-field should be included, otherwise ignore it since curl x (grad Pe) = 0
                Real grad_Pe = 0._rt;
                if (!solve_for_Faraday) { grad_Pe = T_Algo::UpwardDz(Pe, coefs_z, n_coefs_z, i, j, 0, 0); }

                // interpolate the nodal neE values to the Yee grid
                auto enE_z = Interp(enE, nodal, Ez_stag, coarsen, i, j, 0, 2);

                Ez(i, j, 0) = (enE_z - grad_Pe) / rho_val;

                // Add resistivity only if E field value is used to update B
                if (solve_for_Faraday) { Ez(i, j, 0) += eta(rho_val, jtot_val) * Jz(i, j, 0); }

                if (include_hyper_resistivity_term && solve_for_Faraday) {
                    auto nabla2Jz = T_Algo::Dzz(Jz, coefs_z, n_coefs_z, i, j, 0, 0);
                    Ez(i, j, 0) -= eta_h * nabla2Jz;
                }

                if (include_external_fields) {
                    Ez(i, j, 0) -= Ez_ext(i, j, 0);
                }
            }
        );

        if (cost && WarpX::load_balance_costs_update_algo == LoadBalanceCostsUpdateAlgo::Timers)
        {
            amrex::Gpu::synchronize();
            wt = static_cast<Real>(amrex::second()) - wt;
            amrex::HostDevice::Atomic::Add( &(*cost)[mfi.index()], wt);
        }
    }
}

#else

template<typename T_Algo>
void FiniteDifferenceSolver::HybridPICSolveECartesian (
<<<<<<< HEAD
    std::array< std::unique_ptr<amrex::MultiFab>, 3 >& Efield,
    std::array< std::unique_ptr<amrex::MultiFab>, 3 > const& Jfield,
    std::array< std::unique_ptr<amrex::MultiFab>, 3 > const& Jifield,
    std::array< std::unique_ptr<amrex::MultiFab>, 3 > const& Jextfield,
    std::array< std::unique_ptr<amrex::MultiFab>, 3 > const& Bfield,
    std::unique_ptr<amrex::MultiFab> const& rhofield,
    std::unique_ptr<amrex::MultiFab> const& Pefield,
    std::array< std::unique_ptr<amrex::MultiFab>, 3 > const& edge_lengths,
    amrex::Real t,
=======
    ablastr::fields::VectorField const& Efield,
    ablastr::fields::VectorField const& Jfield,
    ablastr::fields::VectorField const& Jifield,
    ablastr::fields::VectorField const& Jextfield,
    ablastr::fields::VectorField const& Bfield,
    amrex::MultiFab const& rhofield,
    amrex::MultiFab const& Pefield,
    ablastr::fields::VectorField const& edge_lengths,
>>>>>>> 0337ee12
    int lev, HybridPICModel const* hybrid_model,
    const bool solve_for_Faraday )
{
    // for the profiler
    amrex::LayoutData<amrex::Real>* cost = WarpX::getCosts(lev);

    using namespace ablastr::coarsen::sample;

    // get hybrid model parameters
    const auto eta = hybrid_model->m_eta;
    const auto eta_h = hybrid_model->m_eta_h;
    const auto rho_floor = hybrid_model->m_n_floor * PhysConst::q_e;
    const auto resistivity_has_J_dependence = hybrid_model->m_resistivity_has_J_dependence;

    const bool include_hyper_resistivity_term = (eta_h > 0.) && solve_for_Faraday;

    const bool include_external_fields = hybrid_model->m_add_external_fields;
    auto const& Bfield_external = hybrid_model->Bfield_hyb_external[0]; // lev=0
    auto const& Efield_external = hybrid_model->Efield_hyb_external[0]; // lev=0

    // Index type required for interpolating fields from their respective
    // staggering to the Ex, Ey, Ez locations
    amrex::GpuArray<int, 3> const& Ex_stag = hybrid_model->Ex_IndexType;
    amrex::GpuArray<int, 3> const& Ey_stag = hybrid_model->Ey_IndexType;
    amrex::GpuArray<int, 3> const& Ez_stag = hybrid_model->Ez_IndexType;
    amrex::GpuArray<int, 3> const& Jx_stag = hybrid_model->Jx_IndexType;
    amrex::GpuArray<int, 3> const& Jy_stag = hybrid_model->Jy_IndexType;
    amrex::GpuArray<int, 3> const& Jz_stag = hybrid_model->Jz_IndexType;
    amrex::GpuArray<int, 3> const& Bx_stag = hybrid_model->Bx_IndexType;
    amrex::GpuArray<int, 3> const& By_stag = hybrid_model->By_IndexType;
    amrex::GpuArray<int, 3> const& Bz_stag = hybrid_model->Bz_IndexType;

    // Parameters for `interp` that maps from Yee to nodal mesh and back
    amrex::GpuArray<int, 3> const& nodal = {1, 1, 1};
    // The "coarsening is just 1 i.e. no coarsening"
    amrex::GpuArray<int, 3> const& coarsen = {1, 1, 1};

    // The E-field calculation is done in 2 steps:
    // 1) The J x B term is calculated on a nodal mesh in order to ensure
    //    energy conservation.
    // 2) The nodal E-field values are averaged onto the Yee grid and the
    //    electron pressure & resistivity terms are added (these terms are
    //    naturally located on the Yee grid).

    // Create a temporary multifab to hold the nodal E-field values
    // Note the multifab has 3 values for Ex, Ey and Ez which we can do here
    // since all three components will be calculated on the same grid.
    // Also note that enE_nodal_mf does not need to have any guard cells since
    // these values will be interpolated to the Yee mesh which is contained
    // by the nodal mesh.
    auto const& ba = convert(rhofield.boxArray(), IntVect::TheNodeVector());
    MultiFab enE_nodal_mf(ba, rhofield.DistributionMap(), 3, IntVect::TheZeroVector());

    // Loop through the grids, and over the tiles within each grid for the
    // initial, nodal calculation of E
#ifdef AMREX_USE_OMP
#pragma omp parallel if (amrex::Gpu::notInLaunchRegion())
#endif
    for ( MFIter mfi(enE_nodal_mf, TilingIfNotGPU()); mfi.isValid(); ++mfi ) {
        if (cost && WarpX::load_balance_costs_update_algo == LoadBalanceCostsUpdateAlgo::Timers)
        {
            amrex::Gpu::synchronize();
        }
        auto wt = static_cast<amrex::Real>(amrex::second());

        Array4<Real> const& enE_nodal = enE_nodal_mf.array(mfi);
        Array4<Real const> const& Jx = Jfield[0]->const_array(mfi);
        Array4<Real const> const& Jy = Jfield[1]->const_array(mfi);
        Array4<Real const> const& Jz = Jfield[2]->const_array(mfi);
        Array4<Real const> const& Jix = Jifield[0]->const_array(mfi);
        Array4<Real const> const& Jiy = Jifield[1]->const_array(mfi);
        Array4<Real const> const& Jiz = Jifield[2]->const_array(mfi);
        Array4<Real const> const& Jextx = Jextfield[0]->const_array(mfi);
        Array4<Real const> const& Jexty = Jextfield[1]->const_array(mfi);
        Array4<Real const> const& Jextz = Jextfield[2]->const_array(mfi);
        Array4<Real const> const& Bx = Bfield[0]->const_array(mfi);
        Array4<Real const> const& By = Bfield[1]->const_array(mfi);
        Array4<Real const> const& Bz = Bfield[2]->const_array(mfi);

        Array4<Real const> const& Bx_ext = Bfield_external[0]->const_array(mfi);
        Array4<Real const> const& By_ext = Bfield_external[1]->const_array(mfi);
        Array4<Real const> const& Bz_ext = Bfield_external[2]->const_array(mfi);

        // Loop over the cells and update the nodal E field
        amrex::ParallelFor(mfi.tilebox(), [=] AMREX_GPU_DEVICE (int i, int j, int k){

            // interpolate the total current to a nodal grid
            auto const jx_interp = Interp(Jx, Jx_stag, nodal, coarsen, i, j, k, 0);
            auto const jy_interp = Interp(Jy, Jy_stag, nodal, coarsen, i, j, k, 0);
            auto const jz_interp = Interp(Jz, Jz_stag, nodal, coarsen, i, j, k, 0);

            // interpolate the ion current to a nodal grid
            auto const jix_interp = Interp(Jix, Jx_stag, nodal, coarsen, i, j, k, 0);
            auto const jiy_interp = Interp(Jiy, Jy_stag, nodal, coarsen, i, j, k, 0);
            auto const jiz_interp = Interp(Jiz, Jz_stag, nodal, coarsen, i, j, k, 0);

            // interpolate the B field to a nodal grid
            auto Bx_interp = Interp(Bx, Bx_stag, nodal, coarsen, i, j, k, 0);
            auto By_interp = Interp(By, By_stag, nodal, coarsen, i, j, k, 0);
            auto Bz_interp = Interp(Bz, Bz_stag, nodal, coarsen, i, j, k, 0);

            if (include_external_fields) {
                Bx_interp += Interp(Bx_ext, Bx_stag, nodal, coarsen, i, j, k, 0);
                By_interp += Interp(By_ext, By_stag, nodal, coarsen, i, j, k, 0);
                Bz_interp += Interp(Bz_ext, Bz_stag, nodal, coarsen, i, j, k, 0);
            }

            // calculate enE = (J - Ji) x B
            enE_nodal(i, j, k, 0) = (
                (jy_interp - jiy_interp - Jexty(i, j, k)) * Bz_interp
                - (jz_interp - jiz_interp - Jextz(i, j, k)) * By_interp
            );
            enE_nodal(i, j, k, 1) = (
                (jz_interp - jiz_interp - Jextz(i, j, k)) * Bx_interp
                - (jx_interp - jix_interp - Jextx(i, j, k)) * Bz_interp
            );
            enE_nodal(i, j, k, 2) = (
                (jx_interp - jix_interp - Jextx(i, j, k)) * By_interp
                - (jy_interp - jiy_interp - Jexty(i, j, k)) * Bx_interp
            );
        });

        if (cost && WarpX::load_balance_costs_update_algo == LoadBalanceCostsUpdateAlgo::Timers)
        {
            amrex::Gpu::synchronize();
            wt = static_cast<amrex::Real>(amrex::second()) - wt;
            amrex::HostDevice::Atomic::Add( &(*cost)[mfi.index()], wt);
        }
    }

    // Loop through the grids, and over the tiles within each grid again
    // for the Yee grid calculation of the E field
#ifdef AMREX_USE_OMP
#pragma omp parallel if (amrex::Gpu::notInLaunchRegion())
#endif
    for ( MFIter mfi(*Efield[0], TilingIfNotGPU()); mfi.isValid(); ++mfi ) {
        if (cost && WarpX::load_balance_costs_update_algo == LoadBalanceCostsUpdateAlgo::Timers)
        {
            amrex::Gpu::synchronize();
        }
        auto wt = static_cast<amrex::Real>(amrex::second());

        // Extract field data for this grid/tile
        Array4<Real> const& Ex = Efield[0]->array(mfi);
        Array4<Real> const& Ey = Efield[1]->array(mfi);
        Array4<Real> const& Ez = Efield[2]->array(mfi);
        Array4<Real const> const& Ex_ext = Efield_external[0]->const_array(mfi);
        Array4<Real const> const& Ey_ext = Efield_external[1]->const_array(mfi);
        Array4<Real const> const& Ez_ext = Efield_external[2]->const_array(mfi);
        Array4<Real const> const& Jx = Jfield[0]->const_array(mfi);
        Array4<Real const> const& Jy = Jfield[1]->const_array(mfi);
        Array4<Real const> const& Jz = Jfield[2]->const_array(mfi);
        Array4<Real const> const& enE = enE_nodal_mf.const_array(mfi);
        Array4<Real const> const& rho = rhofield.const_array(mfi);
        Array4<Real const> const& Pe = Pefield.array(mfi);

        amrex::Array4<amrex::Real> lx, ly, lz;
        if (EB::enabled()) {
            lx = edge_lengths[0]->array(mfi);
            ly = edge_lengths[1]->array(mfi);
            lz = edge_lengths[2]->array(mfi);
        }

        // Extract stencil coefficients
        Real const * const AMREX_RESTRICT coefs_x = m_stencil_coefs_x.dataPtr();
        auto const n_coefs_x = static_cast<int>(m_stencil_coefs_x.size());
        Real const * const AMREX_RESTRICT coefs_y = m_stencil_coefs_y.dataPtr();
        auto const n_coefs_y = static_cast<int>(m_stencil_coefs_y.size());
        Real const * const AMREX_RESTRICT coefs_z = m_stencil_coefs_z.dataPtr();
        auto const n_coefs_z = static_cast<int>(m_stencil_coefs_z.size());

        Box const& tex  = mfi.tilebox(Efield[0]->ixType().toIntVect());
        Box const& tey  = mfi.tilebox(Efield[1]->ixType().toIntVect());
        Box const& tez  = mfi.tilebox(Efield[2]->ixType().toIntVect());

        // Loop over the cells and update the E field
        amrex::ParallelFor(tex, tey, tez,

            // Ex calculation
            [=] AMREX_GPU_DEVICE (int i, int j, int k){
                // Skip if this cell is fully covered by embedded boundaries
                if (lx && lx(i, j, k) <= 0) { return; }

                // Interpolate to get the appropriate charge density in space
                Real rho_val = Interp(rho, nodal, Ex_stag, coarsen, i, j, k, 0);

                // Interpolate current to appropriate staggering to match E field
                Real jtot_val = 0._rt;
                if (solve_for_Faraday && resistivity_has_J_dependence) {
                    const Real jx_val = Interp(Jx, Jx_stag, Ex_stag, coarsen, i, j, k, 0);
                    const Real jy_val = Interp(Jy, Jy_stag, Ex_stag, coarsen, i, j, k, 0);
                    const Real jz_val = Interp(Jz, Jz_stag, Ex_stag, coarsen, i, j, k, 0);
                    jtot_val = std::sqrt(jx_val*jx_val + jy_val*jy_val + jz_val*jz_val);
                }

                // safety condition since we divide by rho_val later
                if (rho_val < rho_floor) { rho_val = rho_floor; }

                // Get the gradient of the electron pressure if the longitudinal part of
                // the E-field should be included, otherwise ignore it since curl x (grad Pe) = 0
                Real grad_Pe = 0._rt;
                if (!solve_for_Faraday) { grad_Pe = T_Algo::UpwardDx(Pe, coefs_x, n_coefs_x, i, j, k); }

                // interpolate the nodal neE values to the Yee grid
                auto enE_x = Interp(enE, nodal, Ex_stag, coarsen, i, j, k, 0);

                Ex(i, j, k) = (enE_x - grad_Pe) / rho_val;

                // Add resistivity only if E field value is used to update B
                if (solve_for_Faraday) { Ex(i, j, k) += eta(rho_val, jtot_val) * Jx(i, j, k); }

                if (include_hyper_resistivity_term) {
                    auto nabla2Jx = T_Algo::Dxx(Jx, coefs_x, n_coefs_x, i, j, k);
                    Ex(i, j, k) -= eta_h * nabla2Jx;
                }

                if (include_external_fields) {
                    Ex(i, j, k) -= Ex_ext(i, j, k);
                }
            },

            // Ey calculation
            [=] AMREX_GPU_DEVICE (int i, int j, int k) {
                // Skip field solve if this cell is fully covered by embedded boundaries
#ifdef WARPX_DIM_3D
                if (ly && ly(i,j,k) <= 0) { return; }
#elif defined(WARPX_DIM_XZ)
                //In XZ Ey is associated with a mesh node, so we need to check if the mesh node is covered
                amrex::ignore_unused(ly);
                if (lx && (lx(i, j, k)<=0 || lx(i-1, j, k)<=0 || lz(i, j-1, k)<=0 || lz(i, j, k)<=0)) { return; }
#endif
                // Interpolate to get the appropriate charge density in space
                Real rho_val = Interp(rho, nodal, Ey_stag, coarsen, i, j, k, 0);

                // Interpolate current to appropriate staggering to match E field
                Real jtot_val = 0._rt;
                if (solve_for_Faraday && resistivity_has_J_dependence) {
                    const Real jx_val = Interp(Jx, Jx_stag, Ey_stag, coarsen, i, j, k, 0);
                    const Real jy_val = Interp(Jy, Jy_stag, Ey_stag, coarsen, i, j, k, 0);
                    const Real jz_val = Interp(Jz, Jz_stag, Ey_stag, coarsen, i, j, k, 0);
                    jtot_val = std::sqrt(jx_val*jx_val + jy_val*jy_val + jz_val*jz_val);
                }

                // safety condition since we divide by rho_val later
                if (rho_val < rho_floor) { rho_val = rho_floor; }

                // Get the gradient of the electron pressure if the longitudinal part of
                // the E-field should be included, otherwise ignore it since curl x (grad Pe) = 0
                Real grad_Pe = 0._rt;
                if (!solve_for_Faraday) { grad_Pe = T_Algo::UpwardDy(Pe, coefs_y, n_coefs_y, i, j, k); }

                // interpolate the nodal neE values to the Yee grid
                auto enE_y = Interp(enE, nodal, Ey_stag, coarsen, i, j, k, 1);

                Ey(i, j, k) = (enE_y - grad_Pe) / rho_val;

                // Add resistivity only if E field value is used to update B
                if (solve_for_Faraday) { Ey(i, j, k) += eta(rho_val, jtot_val) * Jy(i, j, k); }

                if (include_hyper_resistivity_term) {
                    auto nabla2Jy = T_Algo::Dyy(Jy, coefs_y, n_coefs_y, i, j, k);
                    Ey(i, j, k) -= eta_h * nabla2Jy;
                }

                if (include_external_fields) {
                    Ey(i, j, k) -= Ey_ext(i, j, k);
                }
            },

            // Ez calculation
            [=] AMREX_GPU_DEVICE (int i, int j, int k){
#ifdef AMREX_USE_EB
                // Skip field solve if this cell is fully covered by embedded boundaries
                if (lz && lz(i,j,k) <= 0) { return; }
#endif
                // Interpolate to get the appropriate charge density in space
                Real rho_val = Interp(rho, nodal, Ez_stag, coarsen, i, j, k, 0);

                // Interpolate current to appropriate staggering to match E field
                Real jtot_val = 0._rt;
                if (solve_for_Faraday && resistivity_has_J_dependence) {
                    const Real jx_val = Interp(Jx, Jx_stag, Ez_stag, coarsen, i, j, k, 0);
                    const Real jy_val = Interp(Jy, Jy_stag, Ez_stag, coarsen, i, j, k, 0);
                    const Real jz_val = Interp(Jz, Jz_stag, Ez_stag, coarsen, i, j, k, 0);
                    jtot_val = std::sqrt(jx_val*jx_val + jy_val*jy_val + jz_val*jz_val);
                }

                // safety condition since we divide by rho_val later
                if (rho_val < rho_floor) { rho_val = rho_floor; }

                // Get the gradient of the electron pressure if the longitudinal part of
                // the E-field should be included, otherwise ignore it since curl x (grad Pe) = 0
                Real grad_Pe = 0._rt;
                if (!solve_for_Faraday) { grad_Pe = T_Algo::UpwardDz(Pe, coefs_z, n_coefs_z, i, j, k); }

                // interpolate the nodal neE values to the Yee grid
                auto enE_z = Interp(enE, nodal, Ez_stag, coarsen, i, j, k, 2);

                Ez(i, j, k) = (enE_z - grad_Pe) / rho_val;

                // Add resistivity only if E field value is used to update B
                if (solve_for_Faraday) { Ez(i, j, k) += eta(rho_val, jtot_val) * Jz(i, j, k); }

                if (include_hyper_resistivity_term) {
                    auto nabla2Jz = T_Algo::Dzz(Jz, coefs_z, n_coefs_z, i, j, k);
                    Ez(i, j, k) -= eta_h * nabla2Jz;
                }

                if (include_external_fields) {
                    Ez(i, j, k) -= Ez_ext(i, j, k);
                }
            }
        );

        if (cost && WarpX::load_balance_costs_update_algo == LoadBalanceCostsUpdateAlgo::Timers)
        {
            amrex::Gpu::synchronize();
            wt = static_cast<amrex::Real>(amrex::second()) - wt;
            amrex::HostDevice::Atomic::Add( &(*cost)[mfi.index()], wt);
        }
    }
}
#endif<|MERGE_RESOLUTION|>--- conflicted
+++ resolved
@@ -352,17 +352,6 @@
 
 
 void FiniteDifferenceSolver::HybridPICSolveE (
-<<<<<<< HEAD
-    std::array< std::unique_ptr<amrex::MultiFab>, 3 >& Efield,
-    std::array< std::unique_ptr<amrex::MultiFab>, 3 >& Jfield,
-    std::array< std::unique_ptr<amrex::MultiFab>, 3 > const& Jifield,
-    std::array< std::unique_ptr<amrex::MultiFab>, 3 > const& Jextfield,
-    std::array< std::unique_ptr<amrex::MultiFab>, 3 > const& Bfield,
-    std::unique_ptr<amrex::MultiFab> const& rhofield,
-    std::unique_ptr<amrex::MultiFab> const& Pefield,
-    std::array< std::unique_ptr<amrex::MultiFab>, 3 > const& edge_lengths,
-    amrex::Real t,
-=======
     ablastr::fields::VectorField const& Efield,
     ablastr::fields::VectorField& Jfield,
     ablastr::fields::VectorField const& Jifield,
@@ -371,7 +360,7 @@
     amrex::MultiFab const& rhofield,
     amrex::MultiFab const& Pefield,
     ablastr::fields::VectorField const& edge_lengths,
->>>>>>> 0337ee12
+    amrex::Real t,
     int lev, HybridPICModel const* hybrid_model,
     const bool solve_for_Faraday)
 {
@@ -402,17 +391,6 @@
 #ifdef WARPX_DIM_RZ
 template<typename T_Algo>
 void FiniteDifferenceSolver::HybridPICSolveECylindrical (
-<<<<<<< HEAD
-    std::array< std::unique_ptr<amrex::MultiFab>, 3 >& Efield,
-    std::array< std::unique_ptr<amrex::MultiFab>, 3 > const& Jfield,
-    std::array< std::unique_ptr<amrex::MultiFab>, 3 > const& Jifield,
-    std::array< std::unique_ptr<amrex::MultiFab>, 3 > const& Jextfield,
-    std::array< std::unique_ptr<amrex::MultiFab>, 3 > const& Bfield,
-    std::unique_ptr<amrex::MultiFab> const& rhofield,
-    std::unique_ptr<amrex::MultiFab> const& Pefield,
-    std::array< std::unique_ptr<amrex::MultiFab>, 3 > const& edge_lengths,
-    amrex::Real t,
-=======
     ablastr::fields::VectorField const& Efield,
     ablastr::fields::VectorField const& Jfield,
     ablastr::fields::VectorField const& Jifield,
@@ -421,7 +399,7 @@
     amrex::MultiFab const& rhofield,
     amrex::MultiFab const& Pefield,
     ablastr::fields::VectorField const& edge_lengths,
->>>>>>> 0337ee12
+    amrex::Real t,
     int lev, HybridPICModel const* hybrid_model,
     const bool solve_for_Faraday )
 {
@@ -758,17 +736,6 @@
 
 template<typename T_Algo>
 void FiniteDifferenceSolver::HybridPICSolveECartesian (
-<<<<<<< HEAD
-    std::array< std::unique_ptr<amrex::MultiFab>, 3 >& Efield,
-    std::array< std::unique_ptr<amrex::MultiFab>, 3 > const& Jfield,
-    std::array< std::unique_ptr<amrex::MultiFab>, 3 > const& Jifield,
-    std::array< std::unique_ptr<amrex::MultiFab>, 3 > const& Jextfield,
-    std::array< std::unique_ptr<amrex::MultiFab>, 3 > const& Bfield,
-    std::unique_ptr<amrex::MultiFab> const& rhofield,
-    std::unique_ptr<amrex::MultiFab> const& Pefield,
-    std::array< std::unique_ptr<amrex::MultiFab>, 3 > const& edge_lengths,
-    amrex::Real t,
-=======
     ablastr::fields::VectorField const& Efield,
     ablastr::fields::VectorField const& Jfield,
     ablastr::fields::VectorField const& Jifield,
@@ -777,7 +744,7 @@
     amrex::MultiFab const& rhofield,
     amrex::MultiFab const& Pefield,
     ablastr::fields::VectorField const& edge_lengths,
->>>>>>> 0337ee12
+    amrex::Real t,
     int lev, HybridPICModel const* hybrid_model,
     const bool solve_for_Faraday )
 {
